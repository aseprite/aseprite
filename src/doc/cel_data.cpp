// Aseprite Document Library
<<<<<<< HEAD
// Copyright (c) 2019 Igara Studio S.A.
=======
// Copyright (c) 2022 Igara Studio S.A.
>>>>>>> 57064e6d
// Copyright (c) 2001-2016 David Capello
//
// This file is released under the terms of the MIT license.
// Read LICENSE.txt for more information.

#ifdef HAVE_CONFIG_H
#include "config.h"
#endif

#include "doc/cel_data.h"

#include "doc/image.h"
#include "doc/layer.h"
#include "doc/layer_tilemap.h"
#include "doc/sprite.h"
#include "doc/tileset.h"
#include "gfx/rect.h"

namespace doc {

CelData::CelData(const ImageRef& image)
  : WithUserData(ObjectType::CelData)
  , m_image(image)
  , m_opacity(255)
  , m_bounds(0, 0,
             image ? image->width(): 0,
             image ? image->height(): 0)
  , m_boundsF(nullptr)
{
}

CelData::CelData(const CelData& celData)
  : WithUserData(ObjectType::CelData)
  , m_image(celData.m_image)
  , m_opacity(celData.m_opacity)
  , m_bounds(celData.m_bounds)
  , m_boundsF(celData.m_boundsF ? std::make_unique<gfx::RectF>(*celData.m_boundsF):
                                  nullptr)
{
}

CelData::~CelData()
{
}

void CelData::setImage(const ImageRef& image, Layer* layer)
{
  ASSERT(image.get());

  m_image = image;
  adjustBounds(layer);
}

void CelData::setPosition(const gfx::Point& pos)
{
  m_bounds.setOrigin(pos);
}

void CelData::adjustBounds(Layer* layer)
{
  ASSERT(m_image);
  if (m_image->pixelFormat() == IMAGE_TILEMAP) {
    Tileset* tileset = nullptr;
    if (layer && layer->isTilemap())
      tileset = static_cast<LayerTilemap*>(layer)->tileset();
    if (tileset) {
      gfx::Size canvasSize =
        tileset->grid().tilemapSizeToCanvas(
          gfx::Size(m_image->width(),
                    m_image->height()));
      m_bounds.w = canvasSize.w;
      m_bounds.h = canvasSize.h;
      return;
    }
  }
  m_bounds.w = m_image->width();
  m_bounds.h = m_image->height();
}

} // namespace doc<|MERGE_RESOLUTION|>--- conflicted
+++ resolved
@@ -1,9 +1,5 @@
 // Aseprite Document Library
-<<<<<<< HEAD
-// Copyright (c) 2019 Igara Studio S.A.
-=======
-// Copyright (c) 2022 Igara Studio S.A.
->>>>>>> 57064e6d
+// Copyright (c) 2019-2022 Igara Studio S.A.
 // Copyright (c) 2001-2016 David Capello
 //
 // This file is released under the terms of the MIT license.
@@ -60,6 +56,8 @@
 void CelData::setPosition(const gfx::Point& pos)
 {
   m_bounds.setOrigin(pos);
+  if (m_boundsF)
+    m_boundsF->setOrigin(gfx::PointF(pos));
 }
 
 void CelData::adjustBounds(Layer* layer)
