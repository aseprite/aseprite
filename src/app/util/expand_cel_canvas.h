--- conflicted
+++ resolved
@@ -1,29 +1,9 @@
-<<<<<<< HEAD
 // Aseprite
 // Copyright (C) 2001-2015  David Capello
 //
 // This program is free software; you can redistribute it and/or modify
 // it under the terms of the GNU General Public License version 2 as
 // published by the Free Software Foundation.
-=======
-/* Aseprite
- * Copyright (C) 2001-2015  David Capello
- *
- * This program is free software; you can redistribute it and/or modify
- * it under the terms of the GNU General Public License as published by
- * the Free Software Foundation; either version 2 of the License, or
- * (at your option) any later version.
- *
- * This program is distributed in the hope that it will be useful,
- * but WITHOUT ANY WARRANTY; without even the implied warranty of
- * MERCHANTABILITY or FITNESS FOR A PARTICULAR PURPOSE.  See the
- * GNU General Public License for more details.
- *
- * You should have received a copy of the GNU General Public License
- * along with this program; if not, write to the Free Software
- * Foundation, Inc., 59 Temple Place, Suite 330, Boston, MA  02111-1307  USA
- */
->>>>>>> 02ad6b9b
 
 #ifndef APP_UTIL_EXPAND_CEL_CANVAS_H_INCLUDED
 #define APP_UTIL_EXPAND_CEL_CANVAS_H_INCLUDED
@@ -45,12 +25,8 @@
 
 namespace app {
   class Document;
-<<<<<<< HEAD
+  class DocumentLocation;
   class Transaction;
-=======
-  class DocumentLocation;
-  class UndoTransaction;
->>>>>>> 02ad6b9b
 
   using namespace filters;
   using namespace doc;
@@ -63,18 +39,14 @@
   // state using "Undo" command.
   class ExpandCelCanvas {
   public:
-<<<<<<< HEAD
     enum Flags {
       None = 0,
       NeedsSource = 1,
       UseModifiedRegionAsUndoInfo = 2,
     };
 
-    ExpandCelCanvas(Context* context, TiledMode tiledMode, Transaction& undo, Flags flags);
-=======
     ExpandCelCanvas(DocumentLocation location,
-      TiledMode tiledMode, UndoTransaction& undo);
->>>>>>> 02ad6b9b
+      TiledMode tiledMode, Transaction& undo, Flags flags);
     ~ExpandCelCanvas();
 
     // Commit changes made in getDestCanvas() in the cel's image. Adds
