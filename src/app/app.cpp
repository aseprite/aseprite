// Aseprite
// Copyright (C) 2018-2022  Igara Studio S.A.
// Copyright (C) 2001-2018  David Capello
//
// This program is distributed under the terms of
// the End-User License Agreement for Aseprite.

#ifdef HAVE_CONFIG_H
#include "config.h"
#endif

#include "app/app.h"

#include "app/app_mod.h"
#include "app/check_update.h"
#include "app/cli/app_options.h"
#include "app/cli/cli_processor.h"
#include "app/cli/default_cli_delegate.h"
#include "app/cli/preview_cli_delegate.h"
#include "app/color_spaces.h"
#include "app/color_utils.h"
#include "app/commands/commands.h"
#include "app/console.h"
#include "app/crash/data_recovery.h"
#include "app/extensions.h"
#include "app/file/file.h"
#include "app/file/file_formats_manager.h"
#include "app/file_system.h"
#include "app/gui_xml.h"
#include "app/i18n/strings.h"
#include "app/ini_file.h"
#include "app/log.h"
#include "app/modules.h"
#include "app/modules/gfx.h"
#include "app/modules/gui.h"
#include "app/modules/palettes.h"
#include "app/pref/preferences.h"
#include "app/recent_files.h"
#include "app/resource_finder.h"
#include "app/send_crash.h"
#include "app/site.h"
#include "app/tools/active_tool.h"
#include "app/tools/tool_box.h"
#include "app/ui/backup_indicator.h"
#include "app/ui/color_bar.h"
#include "app/ui/doc_view.h"
#include "app/ui/editor/editor.h"
#include "app/ui/editor/editor_view.h"
#include "app/ui/input_chain.h"
#include "app/ui/keyboard_shortcuts.h"
#include "app/ui/main_window.h"
#include "app/ui/status_bar.h"
#include "app/ui/toolbar.h"
#include "app/ui/workspace.h"
#include "app/ui_context.h"
#include "app/util/clipboard.h"
#include "base/exception.h"
#include "base/fs.h"
#include "base/scoped_lock.h"
#include "base/split_string.h"
#include "doc/sprite.h"
#include "fmt/format.h"
#include "os/error.h"
#include "os/surface.h"
#include "os/system.h"
#include "os/window.h"
#include "render/render.h"
#include "ui/intern.h"
#include "ui/ui.h"
#include "ver/info.h"

#if LAF_MACOS
  #include "os/osx/system.h"
#endif

#include <iostream>
#include <memory>

#ifdef ENABLE_SCRIPTING
  #include "app/script/engine.h"
  #include "app/shell.h"
#endif

#ifdef ENABLE_STEAM
  #include "steam/steam.h"
#endif

namespace app {

using namespace ui;

#ifdef ENABLE_SCRIPTING

namespace {

class ConsoleEngineDelegate : public script::EngineDelegate {
public:
  void onConsoleError(const char* text) override {
    onConsolePrint(text);
  }
  void onConsolePrint(const char* text) override {
    m_console.printf("%s\n", text);
  }
private:
  Console m_console;
};

} // anonymous namespace

#endif // ENABLER_SCRIPTING

class App::CoreModules {
public:
#ifdef ENABLE_UI
  typedef app::UIContext ContextT;
#else
  typedef app::Context ContextT;
#endif

  ConfigModule m_configModule;
  ContextT m_context;
};

class App::LoadLanguage {
public:
  LoadLanguage(Preferences& pref,
               Extensions& exts) {
    Strings::createInstance(pref, exts);
  }
};

class App::Modules {
public:
  LoggerModule m_loggerModule;
  FileSystemModule m_file_system_module;
  Extensions m_extensions;
  // Load main language (after loading the extensions)
  LoadLanguage m_loadLanguage;
  tools::ToolBox m_toolbox;
  tools::ActiveToolManager m_activeToolManager;
  Commands m_commands;
#ifdef ENABLE_UI
  RecentFiles m_recent_files;
  InputChain m_inputChain;
  Clipboard m_clipboard;
#endif
  // This is a raw pointer because we want to delete it explicitly.
  // (e.g. if an exception occurs, the ~Modules() doesn't have to
  // delete m_recovery)
  app::crash::DataRecovery* m_recovery;

  Modules(const bool createLogInDesktop,
          Preferences& pref)
    : m_loggerModule(createLogInDesktop)
    , m_loadLanguage(pref, m_extensions)
    , m_activeToolManager(&m_toolbox)
#ifdef ENABLE_UI
    , m_recent_files(pref.general.recentItems())
#endif
    , m_recovery(nullptr) {
  }

  ~Modules() {
    ASSERT(m_recovery == nullptr ||
           ui::get_app_state() == ui::AppState::kClosingWithException);
  }

  app::crash::DataRecovery* recovery() {
    return m_recovery;
  }

  void createDataRecovery(Context* ctx) {
#ifdef ENABLE_DATA_RECOVERY
    m_recovery = new app::crash::DataRecovery(ctx);
    m_recovery->SessionsListIsReady.connect(
      [] {
        ui::assert_ui_thread();
        auto app = App::instance();
        if (app && app->mainWindow()) {
          // Notify that the list of sessions is ready.
          app->mainWindow()->dataRecoverySessionsAreReady();
        }
      });
#endif
  }

  void searchDataRecoverySessions() {
#ifdef ENABLE_DATA_RECOVERY
    ASSERT(m_recovery);
    if (m_recovery)
      m_recovery->launchSearch();
#endif
  }

  void deleteDataRecovery() {
#ifdef ENABLE_DATA_RECOVERY
    if (m_recovery) {
      delete m_recovery;
      m_recovery = nullptr;
    }
#endif
  }

};

App* App::m_instance = nullptr;

App::App(AppMod* mod)
  : m_mod(mod)
  , m_coreModules(nullptr)
  , m_modules(nullptr)
  , m_legacy(nullptr)
  , m_isGui(false)
  , m_isShell(false)
#ifdef ENABLE_UI
  , m_backupIndicator(nullptr)
#endif
#ifdef ENABLE_SCRIPTING
  , m_engine(new script::Engine)
#endif
{
  ASSERT(m_instance == NULL);
  m_instance = this;
}

int App::initialize(const AppOptions& options)
{
  os::System* system = os::instance();

#ifdef ENABLE_UI
  m_isGui = options.startUI() && !options.previewCLI();
#else
  m_isGui = false;
#endif
  m_isShell = options.startShell();
  m_coreModules = new CoreModules;

#if LAF_WINDOWS
  if (options.disableWintab() ||
      !preferences().experimental.loadWintabDriver() ||
      preferences().tablet.api() == "pointer") {
    system->setTabletAPI(os::TabletAPI::WindowsPointerInput);
  }
  else if (preferences().tablet.api() == "wintab_packets")
    system->setTabletAPI(os::TabletAPI::WintabPackets);
  else // preferences().tablet.api() == "wintab"
    system->setTabletAPI(os::TabletAPI::Wintab);
#endif

#if LAF_MACOS
  if (!preferences().general.osxAsyncView())
    os::osx_set_async_view(false);
#endif

  system->setAppName(get_app_name());
  system->setAppMode(m_isGui ? os::AppMode::GUI:
                               os::AppMode::CLI);

  if (m_isGui)
    m_uiSystem.reset(new ui::UISystem);

  bool createLogInDesktop = false;
  switch (options.verboseLevel()) {
    case AppOptions::kNoVerbose:
      base::set_log_level(ERROR);
      break;
    case AppOptions::kVerbose:
      base::set_log_level(INFO);
      break;
    case AppOptions::kHighlyVerbose:
      base::set_log_level(VERBOSE);
      createLogInDesktop = true;
      break;
  }

  initialize_color_spaces(preferences());

  // Load modules
  m_modules = new Modules(createLogInDesktop, preferences());
  m_legacy = new LegacyModules(isGui() ? REQUIRE_INTERFACE: 0);
#ifdef ENABLE_UI
  m_brushes.reset(new AppBrushes);
#endif

  // Data recovery is enabled only in GUI mode
  if (isGui() && preferences().general.dataRecovery())
    m_modules->createDataRecovery(context());

  if (isPortable())
    LOG("APP: Running in portable mode\n");

  // Load or create the default palette, or migrate the default
  // palette from an old format palette to the new one, etc.
  load_default_palette();

#ifdef ENABLE_UI
  // Initialize GUI interface
  if (isGui()) {
    LOG("APP: GUI mode\n");

    // Set the ClipboardDelegate impl to copy/paste text in the native
    // clipboard from the ui::Entry control.
    m_uiSystem->setClipboardDelegate(&m_modules->m_clipboard);

    // Setup the GUI cursor and redraw screen
    ui::set_use_native_cursors(preferences().cursor.useNativeCursor());
    ui::set_mouse_cursor_scale(preferences().cursor.cursorScale());
    ui::set_mouse_cursor(kArrowCursor);

    auto manager = ui::Manager::getDefault();
    manager->invalidate();

    // Create the main window.
    m_mainWindow.reset(new MainWindow);
    if (m_mod)
      m_mod->modMainWindow(m_mainWindow.get());

    // Data recovery is enabled only in GUI mode
    if (preferences().general.dataRecovery())
      m_modules->searchDataRecoverySessions();

    // Default status of the main window.
    app_rebuild_documents_tabs();
    m_mainWindow->statusBar()->showDefaultText();

    // Show the main window (this is not modal, the code continues)
    m_mainWindow->openWindow();

#if LAF_LINUX // TODO check why this is required and we cannot call
              //      updateAllDisplaysWithNewScale() on Linux/X11
    // Redraw the whole screen.
    manager->invalidate();
#else
    // To know the initial manager size we call to
    // Manager::updateAllDisplaysWithNewScale(...) so we receive a
    // Manager::onNewDisplayConfiguration() (which will update the
    // bounds of the manager for first time).  This is required so if
    // the OpenFileCommand (called when we're processing the CLI with
    // OpenBatchOfFiles) shows a dialog to open a sequence of files,
    // the dialog is centered correctly to the manager bounds.
    const int scale = Preferences::instance().general.screenScale();
    manager->updateAllDisplaysWithNewScale(scale);
#endif
  }
#endif  // ENABLE_UI

#ifdef ENABLE_SCRIPTING
  // Call the init() function from all plugins
  LOG("APP: Initializing scripts...\n");
  extensions().executeInitActions();
#endif

  // Process options
  LOG("APP: Processing options...\n");
  int code;
  {
    std::unique_ptr<CliDelegate> delegate;
    if (options.previewCLI())
      delegate.reset(new PreviewCliDelegate);
    else
      delegate.reset(new DefaultCliDelegate);

    CliProcessor cli(delegate.get(), options);
    code = cli.process(context());
  }

  LOG("APP: Finish launching...\n");
  system->finishLaunching();
  return code;
}

namespace {

#ifdef ENABLE_UI
  struct CloseMainWindow {
    std::unique_ptr<MainWindow>& m_win;
    CloseMainWindow(std::unique_ptr<MainWindow>& win) : m_win(win) { }
    ~CloseMainWindow() { m_win.reset(nullptr); }
  };
#endif

  struct CloseAllDocs {
    CloseAllDocs() { }
    ~CloseAllDocs() {
      auto ctx = UIContext::instance();

      std::vector<Doc*> docs;
#ifdef ENABLE_UI
      for (Doc* doc : ctx->getAndRemoveAllClosedDocs())
        docs.push_back(doc);
#endif
      for (Doc* doc : ctx->documents())
        docs.push_back(doc);
      for (Doc* doc : docs) {
        // First we close the document. In this way we receive recent
        // notifications related to the document as a app::Doc. If
        // we delete the document directly, we destroy the app::Doc
        // too early, and then doc::~Document() call
        // DocsObserver::onRemoveDocument(). In this way, observers
        // could think that they have a fully created app::Doc when
        // in reality it's a doc::Document (in the middle of a
        // destruction process).
        //
        // TODO: This problem is because we're extending doc::Document,
        // in the future, we should remove app::Doc.
        doc->close();
        delete doc;
      }
    }
  };

} // anonymous namespace

void App::run()
{
#ifdef ENABLE_UI
  CloseMainWindow closeMainWindow(m_mainWindow);
#endif
  CloseAllDocs closeAllDocsAtExit;

#ifdef ENABLE_UI
  // Run the GUI
  if (isGui()) {
    auto manager = ui::Manager::getDefault();
#if LAF_WINDOWS
    // How to interpret one finger on Windows tablets.
<<<<<<< HEAD
    ui::Manager::getDefault()->display()->nativeWindow()
=======
    manager->display()
>>>>>>> 3ed969ff
      ->setInterpretOneFingerGestureAsMouseMovement(
        preferences().experimental.oneFingerAsMouseMovement());
#endif

#if LAF_LINUX
    // Setup app icon for Linux window managers
    try {
      os::Window* window = os::instance()->defaultWindow();
      os::SurfaceList icons;

      for (const int size : { 32, 64, 128 }) {
        ResourceFinder rf;
        rf.includeDataDir(fmt::format("icons/ase{0}.png", size).c_str());
        if (rf.findFirst()) {
          os::SurfaceRef surf = os::instance()->loadRgbaSurface(rf.filename().c_str());
          if (surf) {
            surf->setImmutable();
            icons.push_back(surf);
          }
        }
      }

      window->setIcons(icons);
    }
    catch (const std::exception&) {
      // Just ignore the exception, we couldn't change the app icon, no
      // big deal.
    }
#endif

    // Initialize Steam API
#ifdef ENABLE_STEAM
    steam::SteamAPI steam;
    if (steam.initialized())
      os::instance()->activateApp();
#endif

#if defined(_DEBUG) || defined(ENABLE_DEVMODE)
    // On OS X, when we compile Aseprite on devmode, we're using it
    // outside an app bundle, so we must active the app explicitly.
    if (isGui())
      os::instance()->activateApp();
#endif

#ifdef ENABLE_UPDATER
    // Launch the thread to check for updates.
    app::CheckUpdateThreadLauncher checkUpdate(
      m_mainWindow->getCheckUpdateDelegate());
    checkUpdate.launch();
#endif

#if !ENABLE_SENTRY
    app::SendCrash sendCrash;
    sendCrash.search();
#endif

    // Keep the console alive the whole program execute (just in case
    // we've to print errors).
    Console console;
#ifdef ENABLE_SCRIPTING
    // Use the app::Console() for script errors
    ConsoleEngineDelegate delegate;
    script::ScopedEngineDelegate setEngineDelegate(m_engine.get(), &delegate);
#endif

    // Run the GUI main message loop
    try {
      manager->run();
      set_app_state(AppState::kClosing);
    }
    catch (...) {
      set_app_state(AppState::kClosingWithException);
      throw;
    }
  }
#endif  // ENABLE_UI

#ifdef ENABLE_SCRIPTING
  // Start shell to execute scripts.
  if (m_isShell) {
    m_engine->printLastResult(); // TODO is this needed?
    Shell shell;
    shell.run(*m_engine);
  }
#endif  // ENABLE_SCRIPTING

  // ----------------------------------------------------------------------

#ifdef ENABLE_SCRIPTING
  // Call the exit() function from all plugins
  extensions().executeExitActions();
#endif

  close();
}

void App::close()
{
#ifdef ENABLE_UI
  if (isGui()) {
    // Select no document
    static_cast<UIContext*>(context())->setActiveView(nullptr);

    // Delete backups (this is a normal shutdown, we are not handling
    // exceptions, and we are not in a destructor).
    m_modules->deleteDataRecovery();
  }
#endif
}

// Finishes the Aseprite application.
App::~App()
{
  try {
    LOG("APP: Exit\n");
    ASSERT(m_instance == this);

#ifdef ENABLE_SCRIPTING
    // Destroy scripting engine
    m_engine.reset(nullptr);
#endif

    // Delete file formats.
    FileFormatsManager::destroyInstance();

    // Fire App Exit signal.
    App::instance()->Exit();

#ifdef ENABLE_UI
    // Finalize modules, configuration and core.
    Editor::destroyEditorSharedInternals();

    if (m_backupIndicator) {
      delete m_backupIndicator;
      m_backupIndicator = nullptr;
    }

    // Save brushes
    m_brushes.reset(nullptr);
#endif

    delete m_legacy;
    delete m_modules;

    // Save preferences only if we are running in GUI mode.  when we
    // run in batch mode we might want to reset some preferences so
    // the scripts have a reproducible behavior. Those reset
    // preferences must not be saved.
    if (isGui())
      preferences().save();

    delete m_coreModules;

#ifdef ENABLE_UI
    // Destroy the loaded gui.xml data.
    delete KeyboardShortcuts::instance();
    delete GuiXml::instance();
#endif

    m_instance = NULL;
  }
  catch (const std::exception& e) {
    LOG(ERROR, "APP: Error: %s\n", e.what());
    os::error_message(e.what());

    // no re-throw
  }
  catch (...) {
    os::error_message("Error closing the program.\n(uncaught exception)");

    // no re-throw
  }
}

Context* App::context()
{
  return &m_coreModules->m_context;
}

bool App::isPortable()
{
  static bool* is_portable = NULL;
  if (!is_portable) {
    is_portable =
      new bool(
        base::is_file(base::join_path(
            base::get_file_path(base::get_app_path()),
            "aseprite.ini")));
  }
  return *is_portable;
}

tools::ToolBox* App::toolBox() const
{
  ASSERT(m_modules != NULL);
  return &m_modules->m_toolbox;
}

tools::Tool* App::activeTool() const
{
  return m_modules->m_activeToolManager.activeTool();
}

tools::ActiveToolManager* App::activeToolManager() const
{
  return &m_modules->m_activeToolManager;
}

RecentFiles* App::recentFiles() const
{
#ifdef ENABLE_UI
  ASSERT(m_modules != NULL);
  return &m_modules->m_recent_files;
#else
  return nullptr;
#endif
}

Workspace* App::workspace() const
{
  if (m_mainWindow)
    return m_mainWindow->getWorkspace();
  else
    return nullptr;
}

ContextBar* App::contextBar() const
{
  if (m_mainWindow)
    return m_mainWindow->getContextBar();
  else
    return nullptr;
}

Timeline* App::timeline() const
{
  if (m_mainWindow)
    return m_mainWindow->getTimeline();
  else
    return nullptr;
}

Preferences& App::preferences() const
{
  return m_coreModules->m_context.preferences();
}

Extensions& App::extensions() const
{
  return m_modules->m_extensions;
}

crash::DataRecovery* App::dataRecovery() const
{
  return m_modules->recovery();
}

#ifdef ENABLE_UI
void App::showNotification(INotificationDelegate* del)
{
  if (m_mainWindow)
    m_mainWindow->showNotification(del);
}

void App::showBackupNotification(bool state)
{
  assert_ui_thread();
  if (state) {
    if (!m_backupIndicator)
      m_backupIndicator = new BackupIndicator;
    m_backupIndicator->start();
  }
  else {
    if (m_backupIndicator)
      m_backupIndicator->stop();
  }
}

void App::updateDisplayTitleBar()
{
  std::string defaultTitle = fmt::format("{} v{}", get_app_name(), get_app_version());
  std::string title;

  DocView* docView = UIContext::instance()->activeView();
  if (docView) {
    // Prepend the document's filename.
    title += docView->document()->name();
    title += " - ";
  }

  title += defaultTitle;
  os::instance()->defaultWindow()->setTitle(title);
}

InputChain& App::inputChain()
{
  return m_modules->m_inputChain;
}
#endif

// Updates palette and redraw the screen.
void app_refresh_screen()
{
#ifdef ENABLE_UI
  Context* ctx = UIContext::instance();
  ASSERT(ctx != NULL);

  Site site = ctx->activeSite();
  if (Palette* pal = site.palette())
    set_current_palette(pal, false);
  else
    set_current_palette(nullptr, false);

  // Invalidate the whole screen.
  ui::Manager::getDefault()->invalidate();
#endif // ENABLE_UI
}

// TODO remove app_rebuild_documents_tabs() and replace it by
// observable events in the document (so a tab can observe if the
// document is modified).
void app_rebuild_documents_tabs()
{
#ifdef ENABLE_UI
  if (App::instance()->isGui()) {
    App::instance()->workspace()->updateTabs();
    App::instance()->updateDisplayTitleBar();
  }
#endif // ENABLE_UI
}

PixelFormat app_get_current_pixel_format()
{
  Context* ctx = App::instance()->context();
  ASSERT(ctx);

  Doc* doc = ctx->activeDocument();
  if (doc)
    return doc->sprite()->pixelFormat();
  else
    return IMAGE_RGB;
}

int app_get_color_to_clear_layer(Layer* layer)
{
  ASSERT(layer != NULL);

  app::Color color;

  // The `Background' is erased with the `Background Color'
  if (layer->isBackground()) {
#ifdef ENABLE_UI
    if (ColorBar::instance())
      color = ColorBar::instance()->getBgColor();
    else
#endif
      color = app::Color::fromRgb(0, 0, 0); // TODO get background color color from doc::Settings
  }
  else // All transparent layers are cleared with the mask color
    color = app::Color::fromMask();

  return color_utils::color_for_layer(color, layer);
}

} // namespace app<|MERGE_RESOLUTION|>--- conflicted
+++ resolved
@@ -424,11 +424,7 @@
     auto manager = ui::Manager::getDefault();
 #if LAF_WINDOWS
     // How to interpret one finger on Windows tablets.
-<<<<<<< HEAD
-    ui::Manager::getDefault()->display()->nativeWindow()
-=======
-    manager->display()
->>>>>>> 3ed969ff
+    manager->display()->nativeWindow()
       ->setInterpretOneFingerGestureAsMouseMovement(
         preferences().experimental.oneFingerAsMouseMovement());
 #endif
