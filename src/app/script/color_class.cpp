// Aseprite
// Copyright (C) 2019-2022  Igara Studio S.A.
// Copyright (C) 2018  David Capello
//
// This program is distributed under the terms of
// the End-User License Agreement for Aseprite.

#ifdef HAVE_CONFIG_H
#include "config.h"
#endif

#include "app/app.h"
#include "app/color.h"
#include "app/color_utils.h"
#include "app/script/luacpp.h"

namespace app {
namespace script {

namespace {

app::Color Color_new(lua_State* L, int index)
{
  app::Color color;
  // Copy other color
  if (auto color2 = may_get_obj<app::Color>(L, index)) {
    color = *color2;
  }
  // Convert table into a Color
  else if (lua_istable(L, index)) {
    // Convert { r, g, b } into a Color
    if (lua_getfield(L, index, "r") != LUA_TNIL) {
      lua_getfield(L, index, "g");
      lua_getfield(L, index, "b");
      int a = 255;
      if (lua_getfield(L, index, "a") != LUA_TNIL)
        a = lua_tointeger(L, -1);
      color = app::Color::fromRgb(lua_tointeger(L, -4),
                                  lua_tointeger(L, -3),
                                  lua_tointeger(L, -2), a);
      lua_pop(L, 4);
      return color;
    }
    else
      lua_pop(L, 1);

    // Convert { red, green, blue } into a Color
    if (lua_getfield(L, index, "red") != LUA_TNIL) {
      lua_getfield(L, index, "green");
      lua_getfield(L, index, "blue");
      int a = 255;
      if (lua_getfield(L, index, "alpha") != LUA_TNIL)
        a = lua_tointeger(L, -1);
      color = app::Color::fromRgb(lua_tointeger(L, -4),
                                  lua_tointeger(L, -3),
                                  lua_tointeger(L, -2), a);
      lua_pop(L, 4);
      return color;
    }
    else
      lua_pop(L, 1);

    // Convert { h, s, v } into a Color
    if (lua_getfield(L, index, "v") != LUA_TNIL) {
      lua_getfield(L, index, "s");
      lua_getfield(L, index, "h");
      int a = 255;
      if (lua_getfield(L, index, "a") != LUA_TNIL)
        a = lua_tointeger(L, -1);
      color = app::Color::fromHsv(lua_tonumber(L, -2),
                                  lua_tonumber(L, -3),
                                  lua_tonumber(L, -4), a);
      lua_pop(L, 4);
      return color;
    }
    else
      lua_pop(L, 1);

    // Convert { hue, saturation, value } into a Color
    if (lua_getfield(L, index, "value") != LUA_TNIL) {
      lua_getfield(L, index, "saturation");
      lua_getfield(L, index, "hue");
      int a = 255;
      if (lua_getfield(L, index, "alpha") != LUA_TNIL)
        a = lua_tointeger(L, -1);
      color = app::Color::fromHsv(lua_tonumber(L, -2),
                                  lua_tonumber(L, -3),
                                  lua_tonumber(L, -4), a);
      lua_pop(L, 4);
      return color;
    }
    else
      lua_pop(L, 1);

    // Convert { h, s, l } into a Color
    if (lua_getfield(L, index, "l") != LUA_TNIL) {
      lua_getfield(L, index, "s");
      lua_getfield(L, index, "h");
      int a = 255;
      if (lua_getfield(L, index, "a") != LUA_TNIL)
        a = lua_tointeger(L, -1);
      color = app::Color::fromHsl(lua_tonumber(L, -2),
                                  lua_tonumber(L, -3),
                                  lua_tonumber(L, -4), a);
      lua_pop(L, 4);
      return color;
    }
    else
      lua_pop(L, 1);

    // Convert { hue, saturation, lightness } into a Color
    if (lua_getfield(L, index, "lightness") != LUA_TNIL) {
      lua_getfield(L, index, "saturation");
      lua_getfield(L, index, "hue");
      int a = 255;
      if (lua_getfield(L, index, "alpha") != LUA_TNIL)
        a = lua_tointeger(L, -1);
      color = app::Color::fromHsv(lua_tonumber(L, -2),
                                  lua_tonumber(L, -3),
                                  lua_tonumber(L, -4), a);
      lua_pop(L, 4);
      return color;
    }
    else
      lua_pop(L, 1);

    // Convert { gray } into a Color
    if (lua_getfield(L, index, "gray") != LUA_TNIL) {
      int a = 255;
      if (lua_getfield(L, index, "alpha") != LUA_TNIL)
        a = lua_tointeger(L, -1);
      color = app::Color::fromGray(lua_tonumber(L, -2), a);
      lua_pop(L, 2);
      return color;
    }
    else
      lua_pop(L, 1);

    // Convert { index } into a Color
    if (lua_getfield(L, index, "index") != LUA_TNIL) {
<<<<<<< HEAD
      color = app::Color::fromIndex(lua_tonumber(L, -1));
=======
      int i = lua_tointeger(L, -1);
      color = app::Color::fromIndex(i);
>>>>>>> 845ff177
      lua_pop(L, 1);
      return color;
    }
    else
      lua_pop(L, 1);
  }
  // raw color into app color
  else if (!lua_isnone(L, index)) {
    if (lua_isinteger(L, index) && (index < 0 || lua_isnone(L, index+1))) {
      doc::color_t docColor = lua_tointeger(L, index);

      // TODO depending on current pixel format?
      switch (app_get_current_pixel_format()) {
        case IMAGE_RGB:
          color = app::Color::fromRgb(doc::rgba_getr(docColor),
                                      doc::rgba_getg(docColor),
                                      doc::rgba_getb(docColor),
                                      doc::rgba_geta(docColor));
          break;
        case IMAGE_GRAYSCALE:
          color = app::Color::fromGray(doc::graya_getv(docColor),
                                       doc::graya_geta(docColor));
          break;
        case IMAGE_INDEXED:
          color = app::Color::fromIndex(docColor);
          break;
      }
    }
    else if (index >= 0) {
      color = app::Color::fromRgb(lua_tointeger(L, index),
                                  lua_tointeger(L, index+1),
                                  lua_tointeger(L, index+2),
                                  lua_isnone(L, index+3) ?
                                  255: lua_tointeger(L, index+3));
    }
  }
  return color;
}

int Color_new(lua_State* L)
{
  push_obj(L, Color_new(L, 1));
  return 1;
}

int Color_gc(lua_State* L)
{
  get_obj<app::Color>(L, 1)->~Color();
  return 0;
}

int Color_eq(lua_State* L)
{
  const auto a = get_obj<app::Color>(L, 1);
  const auto b = get_obj<app::Color>(L, 2);
  lua_pushboolean(L, *a == *b);
  return 1;
}

int Color_get_red(lua_State* L)
{
  const auto color = get_obj<app::Color>(L, 1);
  lua_pushinteger(L, color->getRed());
  return 1;
}

int Color_get_green(lua_State* L)
{
  const auto color = get_obj<app::Color>(L, 1);
  lua_pushinteger(L, color->getGreen());
  return 1;
}

int Color_get_blue(lua_State* L)
{
  const auto color = get_obj<app::Color>(L, 1);
  lua_pushinteger(L, color->getBlue());
  return 1;
}

int Color_get_alpha(lua_State* L)
{
  const auto color = get_obj<app::Color>(L, 1);
  lua_pushinteger(L, color->getAlpha());
  return 1;
}

int Color_get_hsvHue(lua_State* L)
{
  const auto color = get_obj<app::Color>(L, 1);
  lua_pushnumber(L, color->getHsvHue());
  return 1;
}

int Color_get_hsvSaturation(lua_State* L)
{
  const auto color = get_obj<app::Color>(L, 1);
  lua_pushnumber(L, color->getHsvSaturation());
  return 1;
}

int Color_get_hsvValue(lua_State* L)
{
  const auto color = get_obj<app::Color>(L, 1);
  lua_pushnumber(L, color->getHsvValue());
  return 1;
}

int Color_get_hslHue(lua_State* L)
{
  const auto color = get_obj<app::Color>(L, 1);
  lua_pushnumber(L, color->getHslHue());
  return 1;
}

int Color_get_hslSaturation(lua_State* L)
{
  const auto color = get_obj<app::Color>(L, 1);
  lua_pushnumber(L, color->getHslSaturation());
  return 1;
}

int Color_get_hslLightness(lua_State* L)
{
  const auto color = get_obj<app::Color>(L, 1);
  lua_pushnumber(L, color->getHslLightness());
  return 1;
}

int Color_get_hue(lua_State* L)
{
  const auto color = get_obj<app::Color>(L, 1);
  if (color->getType() == Color::HslType)
    return Color_get_hslHue(L);
  else
    return Color_get_hsvHue(L);
}

int Color_get_saturation(lua_State* L)
{
  const auto color = get_obj<app::Color>(L, 1);
  if (color->getType() == Color::HslType)
    return Color_get_hslSaturation(L);
  else
    return Color_get_hsvSaturation(L);
}

int Color_get_gray(lua_State* L)
{
  auto color = get_obj<app::Color>(L, 1);
  lua_pushnumber(L, color->getGray());
  return 1;
}

int Color_get_index(lua_State* L)
{
  auto color = get_obj<app::Color>(L, 1);
  lua_pushinteger(L, color->getIndex());
  return 1;
}

int Color_get_rgbaPixel(lua_State* L)
{
  auto color = get_obj<app::Color>(L, 1);
  auto pixelColor = color_utils::color_for_target_mask(
    *color, ColorTarget(ColorTarget::TransparentLayer, IMAGE_RGB, 0));
  lua_pushinteger(L, pixelColor);
  return 1;
}

int Color_get_grayPixel(lua_State* L)
{
  auto color = get_obj<app::Color>(L, 1);
  auto pixelColor = color_utils::color_for_target_mask(
    *color, ColorTarget(ColorTarget::TransparentLayer, IMAGE_GRAYSCALE, 0));
  lua_pushinteger(L, pixelColor);
  return 1;
}

int Color_set_red(lua_State* L)
{
  auto color = get_obj<app::Color>(L, 1);
  *color = app::Color::fromRgb(lua_tointeger(L, 2),
                               color->getGreen(),
                               color->getBlue(),
                               color->getAlpha());
  return 0;
}

int Color_set_green(lua_State* L)
{
  auto color = get_obj<app::Color>(L, 1);
  *color = app::Color::fromRgb(color->getRed(),
                               lua_tointeger(L, 2),
                               color->getBlue(),
                               color->getAlpha());
  return 0;
}

int Color_set_blue(lua_State* L)
{
  auto color = get_obj<app::Color>(L, 1);
  *color = app::Color::fromRgb(color->getRed(),
                               color->getGreen(),
                               lua_tointeger(L, 2),
                               color->getAlpha());
  return 0;
}

int Color_set_alpha(lua_State* L)
{
  auto color = get_obj<app::Color>(L, 1);
  color->setAlpha(lua_tointeger(L, 2));
  return 0;
}

int Color_set_hsvHue(lua_State* L)
{
  auto color = get_obj<app::Color>(L, 1);
  *color = app::Color::fromHsv(lua_tonumber(L, 2),
                               color->getHsvSaturation(),
                               color->getHsvValue(),
                               color->getAlpha());
  return 0;
}

int Color_set_hsvSaturation(lua_State* L)
{
  auto color = get_obj<app::Color>(L, 1);
  *color = app::Color::fromHsv(color->getHsvHue(),
                               lua_tonumber(L, 2),
                               color->getHsvValue(),
                               color->getAlpha());
  return 0;
}

int Color_set_hsvValue(lua_State* L)
{
  auto color = get_obj<app::Color>(L, 1);
  *color = app::Color::fromHsv(color->getHsvHue(),
                               color->getHsvSaturation(),
                               lua_tonumber(L, 2),
                               color->getAlpha());
  return 0;
}

int Color_set_hslHue(lua_State* L)
{
  auto color = get_obj<app::Color>(L, 1);
  *color = app::Color::fromHsl(lua_tonumber(L, 2),
                               color->getHslSaturation(),
                               color->getHslLightness(),
                               color->getAlpha());
  return 0;
}

int Color_set_hslSaturation(lua_State* L)
{
  auto color = get_obj<app::Color>(L, 1);
  *color = app::Color::fromHsl(color->getHslHue(),
                               lua_tonumber(L, 2),
                               color->getHslLightness(),
                               color->getAlpha());
  return 0;
}

int Color_set_hslLightness(lua_State* L)
{
  auto color = get_obj<app::Color>(L, 1);
  *color = app::Color::fromHsl(color->getHslHue(),
                               color->getHslSaturation(),
                               lua_tonumber(L, 2),
                               color->getAlpha());
  return 0;
}

int Color_set_hue(lua_State* L)
{
  const auto color = get_obj<app::Color>(L, 1);
  if (color->getType() == Color::HslType)
    return Color_set_hslHue(L);
  else
    return Color_set_hsvHue(L);
}

int Color_set_saturation(lua_State* L)
{
  const auto color = get_obj<app::Color>(L, 1);
  if (color->getType() == Color::HslType)
    return Color_set_hslSaturation(L);
  else
    return Color_set_hsvSaturation(L);
}

int Color_set_gray(lua_State* L)
{
  auto color = get_obj<app::Color>(L, 1);
  *color = app::Color::fromGray(lua_tointeger(L, 2),
                                color->getAlpha());
  return 0;
}

int Color_set_index(lua_State* L)
{
  auto color = get_obj<app::Color>(L, 1);
  *color = app::Color::fromIndex(lua_tointeger(L, 2));
  return 0;
}

const luaL_Reg Color_methods[] = {
  { "__gc", Color_gc },
  { "__eq", Color_eq },
  { nullptr, nullptr }
};

const Property Color_properties[] = {
  { "red", Color_get_red, Color_set_red },
  { "green", Color_get_green, Color_set_green },
  { "blue", Color_get_blue, Color_set_blue },
  { "alpha", Color_get_alpha, Color_set_alpha },
  { "hsvHue", Color_get_hsvHue, Color_set_hsvHue },
  { "hsvSaturation", Color_get_hsvSaturation, Color_set_hsvSaturation },
  { "hsvValue", Color_get_hsvValue, Color_set_hsvValue },
  { "hslHue", Color_get_hslHue, Color_set_hslHue },
  { "hslSaturation", Color_get_hslSaturation, Color_set_hslSaturation },
  { "hslLightness", Color_get_hslLightness, Color_set_hslLightness },
  { "hue", Color_get_hue, Color_set_hue },
  { "saturation", Color_get_saturation, Color_set_saturation },
  { "value", Color_get_hsvValue, Color_set_hsvValue },
  { "lightness", Color_get_hslLightness, Color_set_hslLightness },
  { "index", Color_get_index, Color_set_index },
  { "gray", Color_get_gray, Color_set_gray },
  { "rgbaPixel", Color_get_rgbaPixel, nullptr },
  { "grayPixel", Color_get_grayPixel, nullptr },
  { nullptr, nullptr, nullptr }
};

} // anonymous namespace

DEF_MTNAME(app::Color);

void register_color_class(lua_State* L)
{
  REG_CLASS(L, Color);
  REG_CLASS_NEW(L, Color);
  REG_CLASS_PROPERTIES(L, Color);
}

app::Color convert_args_into_color(lua_State* L, int index)
{
  return Color_new(L, index);
}

doc::color_t convert_args_into_pixel_color(lua_State* L, int index,
                                           const doc::PixelFormat pixelFormat)
{
  app::Color color = convert_args_into_color(L, index);
  return color_utils::color_for_image(color, pixelFormat);
}

} // namespace script
} // namespace app<|MERGE_RESOLUTION|>--- conflicted
+++ resolved
@@ -138,12 +138,8 @@
 
     // Convert { index } into a Color
     if (lua_getfield(L, index, "index") != LUA_TNIL) {
-<<<<<<< HEAD
-      color = app::Color::fromIndex(lua_tonumber(L, -1));
-=======
       int i = lua_tointeger(L, -1);
       color = app::Color::fromIndex(i);
->>>>>>> 845ff177
       lua_pop(L, 1);
       return color;
     }
