--- conflicted
+++ resolved
@@ -350,12 +350,6 @@
 
   lua_newtable(L);
   lua_pushvalue(L, -1);
-<<<<<<< HEAD
-  lua_setglobal(L, "TilesetMode");
-  setfield_integer(L, "MANUAL", TilesetMode::Manual);
-  setfield_integer(L, "AUTO", TilesetMode::Auto);
-  setfield_integer(L, "STACK", TilesetMode::Stack);
-=======
   lua_setglobal(L, "MouseButton");
   setfield_integer(L, "NONE",   (int)ui::kButtonNone);
   setfield_integer(L, "LEFT",   (int)ui::kButtonLeft);
@@ -363,7 +357,14 @@
   setfield_integer(L, "MIDDLE", (int)ui::kButtonMiddle);
   setfield_integer(L, "X1",     (int)ui::kButtonX1);
   setfield_integer(L, "X2",     (int)ui::kButtonX2);
->>>>>>> 3d2013b3
+  lua_pop(L, 1);
+
+  lua_newtable(L);
+  lua_pushvalue(L, -1);
+  lua_setglobal(L, "TilesetMode");
+  setfield_integer(L, "MANUAL", TilesetMode::Manual);
+  setfield_integer(L, "AUTO", TilesetMode::Auto);
+  setfield_integer(L, "STACK", TilesetMode::Stack);
   lua_pop(L, 1);
 
   // Register classes/prototypes
