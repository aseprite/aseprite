--- conflicted
+++ resolved
@@ -508,15 +508,11 @@
 
   if (cursorBounds.isEmpty()) {
     ASSERT(!m_cursor);
-<<<<<<< HEAD
-    m_editor->display()->nativeWindow()->setNativeMouseCursor(os::NativeCursor::Hidden);
-=======
     if (!(m_type & NATIVE_CROSSHAIR)) {
       // TODO should we use ui::set_mouse_cursor()?
       ui::set_mouse_cursor_reset_info();
-      m_editor->manager()->getDisplay()->setNativeMouseCursor(os::NativeCursor::kNoCursor);
-    }
->>>>>>> 32b5d20a
+      m_editor->display()->nativeWindow()->setNativeMouseCursor(os::NativeCursor::Hidden);
+    }
     return;
   }
 
@@ -555,20 +551,12 @@
   }
 
   if (m_cursor) {
-<<<<<<< HEAD
+    // TODO should we use ui::set_mouse_cursor()?
+    ui::set_mouse_cursor_reset_info();
     m_editor->display()->nativeWindow()->setNativeMouseCursor(
       m_cursor.get(),
       m_cursorCenter,
       m_editor->display()->nativeWindow()->scale());
-=======
-    ASSERT(m_cursor);
-
-    // TODO should we use ui::set_mouse_cursor()?
-    ui::set_mouse_cursor_reset_info();
-    m_editor->manager()->getDisplay()->setNativeMouseCursor(
-      m_cursor, m_cursorCenter,
-      m_editor->manager()->getDisplay()->scale());
->>>>>>> 32b5d20a
   }
 }
 
