// Aseprite
// Copyright (C) 2020-2022  Igara Studio S.A.
// Copyright (C) 2001-2017  David Capello
//
// This program is distributed under the terms of
// the End-User License Agreement for Aseprite.

#ifdef HAVE_CONFIG_H
#include "config.h"
#endif

#include "app/ui/editor/state_with_wheel_behavior.h"

#include "app/app.h"
#include "app/commands/commands.h"
#include "app/commands/params.h"
#include "app/modules/palettes.h"
#include "app/pref/preferences.h"
#include "app/site.h"
#include "app/tools/active_tool.h"
#include "app/tools/tool_box.h"
#include "app/ui/color_bar.h"
#include "app/ui/context_bar.h"
#include "app/ui/editor/editor.h"
#include "app/ui/keyboard_shortcuts.h"
#include "app/ui/toolbar.h"
#include "app/ui_context.h"
#include "base/string.h"
#include "doc/brush.h"
#include "doc/layer.h"
#include "doc/palette.h"
#include "ui/message.h"
#include "ui/system.h"
#include "ui/theme.h"

#include "app/tools/ink.h"
#include "app/ui/skin/skin_theme.h"

namespace app {

using namespace ui;

template<typename T>
static inline void adjust_value(bool preciseWheel, double dz, T& v, T min, T max)
{
  if (preciseWheel)
    v = base::clamp<T>(T(v+dz), min, max);
  else
    v = base::clamp<T>(T(v+dz*max/T(10)), min, max);
}

template<typename T>
static inline void adjust_hue(bool preciseWheel, double dz, T& v, T min, T max)
{
  if (preciseWheel)
    v = base::clamp<T>(T(v+dz), min, max);
  else
    v = base::clamp<T>(T(v+dz*T(10)), min, max);
}

static inline void adjust_unit(bool preciseWheel, double dz, double& v)
{
  v = base::clamp<double>(v+(preciseWheel ? dz/100.0: dz/25.0), 0.0, 1.0);
}

StateWithWheelBehavior::StateWithWheelBehavior()
  : m_groupTool(initialTool())
{
}

bool StateWithWheelBehavior::onMouseWheel(Editor* editor, MouseMessage* msg)
{
  gfx::Point delta = msg->wheelDelta();
  double dz = delta.x + delta.y;
  WheelAction wheelAction = WheelAction::None;
  bool scrollBigSteps = false;

  if (KeyboardShortcuts::instance()->hasMouseWheelCustomization()) {
    if (!Preferences::instance().editor.zoomWithSlide() && msg->preciseWheel())
      wheelAction = WheelAction::VScroll;
    else
      wheelAction = KeyboardShortcuts::instance()
        ->getWheelActionFromMouseMessage(KeyContext::MouseWheel, msg);
  }
  // Default behavior
  // TODO replace this code using KeyboardShortcuts::getDefaultMouseWheelTable()
  else {
    // Alt+mouse wheel changes the fg/bg colors
    if (msg->altPressed()) {
      bool tilemapMode = (editor->getSite().tilemapMode() == TilemapMode::Tiles);
      if (msg->shiftPressed())
        wheelAction = (tilemapMode ? WheelAction::BgTile : WheelAction::BgColor);
      else
        wheelAction = (tilemapMode ? WheelAction::FgTile : WheelAction::FgColor);
    }
    // Normal behavior: mouse wheel zooms If the message is from a
    // precise wheel i.e. a trackpad/touch-like device, we scroll by
    // default.
    else if (Preferences::instance().editor.zoomWithWheel() && !msg->preciseWheel()) {
      if (msg->ctrlPressed() && msg->shiftPressed())
        wheelAction = WheelAction::Frame;
      else if (msg->ctrlPressed())
        wheelAction = WheelAction::BrushSize;
      else if (delta.x != 0 || msg->shiftPressed())
        wheelAction = WheelAction::HScroll;
      else
        wheelAction = WheelAction::Zoom;
    }
    // Zoom sliding two fingers
    else if (Preferences::instance().editor.zoomWithSlide() && msg->preciseWheel()) {
      if (msg->ctrlPressed() && msg->shiftPressed())
        wheelAction = WheelAction::Frame;
      else if (msg->ctrlPressed())
        wheelAction = WheelAction::BrushSize;
      else if (std::abs(delta.x) > std::abs(delta.y)) {
        delta.y = 0;
        dz = delta.x;
        wheelAction = WheelAction::HScroll;
      }
      else if (msg->shiftPressed()) {
        delta.x = 0;
        dz = delta.y;
        wheelAction = WheelAction::VScroll;
      }
      else {
        delta.x = 0;
        dz = delta.y;
        wheelAction = WheelAction::Zoom;
      }
    }
    // For laptops, it's convenient to that Ctrl+wheel zoom (because
    // it's the "pinch" gesture).
    else {
      if (msg->ctrlPressed())
        wheelAction = WheelAction::Zoom;
      else if (delta.x != 0 || msg->shiftPressed())
        wheelAction = WheelAction::HScroll;
      else
        wheelAction = WheelAction::VScroll;
    }
  }

  processWheelAction(editor,
                     wheelAction,
                     msg->position(),
                     delta,
                     dz,
                     scrollBigSteps,
                     msg->preciseWheel());
  return true;
}

void StateWithWheelBehavior::processWheelAction(
  Editor* editor,
  WheelAction wheelAction,
  const gfx::Point& position,
  gfx::Point delta,
  double dz,
  bool scrollBigSteps,
  bool preciseWheel)
{
  switch (wheelAction) {

    case WheelAction::None:
      // Do nothing
      break;

    case WheelAction::FgColor: {
      int lastIndex = get_current_palette()->size()-1;
<<<<<<< HEAD
      int newIndex = initialFgColor().getIndex() + int(dz);
      newIndex = base::clamp(newIndex, 0, lastIndex);
      changeFgColor(app::Color::fromIndex(newIndex));
=======
      int newIndex = ColorBar::instance()->getFgColor().getIndex() + int(dz);
      newIndex = std::clamp(newIndex, 0, lastIndex);
      ColorBar::instance()->setFgColor(app::Color::fromIndex(newIndex));
>>>>>>> 25fbe786
      break;
    }

    case WheelAction::BgColor: {
      int lastIndex = get_current_palette()->size()-1;
<<<<<<< HEAD
      int newIndex = initialBgColor().getIndex() + int(dz);
      newIndex = base::clamp(newIndex, 0, lastIndex);
=======
      int newIndex = ColorBar::instance()->getBgColor().getIndex() + int(dz);
      newIndex = std::clamp(newIndex, 0, lastIndex);
>>>>>>> 25fbe786
      ColorBar::instance()->setBgColor(app::Color::fromIndex(newIndex));
      break;
    }

    case WheelAction::FgTile: {
      auto tilesView = ColorBar::instance()->getTilesView();
      int lastIndex = tilesView->tileset()->size()-1;
      int newIndex = initialFgTileIndex() + int(dz);
      newIndex = base::clamp(newIndex, 0, lastIndex);
      ColorBar::instance()->setFgTile(newIndex);
      break;
    }

    case WheelAction::BgTile: {
      auto tilesView = ColorBar::instance()->getTilesView();
      int lastIndex = tilesView->tileset()->size()-1;
      int newIndex = initialBgTileIndex() + int(dz);
      newIndex = base::clamp(newIndex, 0, lastIndex);
      ColorBar::instance()->setBgTile(newIndex);
      break;
    }

    case WheelAction::Frame: {
      frame_t deltaFrame = 0;
      if (preciseWheel) {
        if (dz < 0.0)
          deltaFrame = +1;
        else if (dz > 0.0)
          deltaFrame = -1;
      }
      else {
        deltaFrame = -dz;
      }

      frame_t frame = initialFrame(editor) + deltaFrame;
      frame_t nframes = editor->sprite()->totalFrames();
      while (frame < 0)
        frame += nframes;
      while (frame >= nframes)
        frame -= nframes;

      editor->setFrame(frame);
      break;
    }

    case WheelAction::Zoom: {
      render::Zoom zoom = initialZoom(editor);

      if (preciseWheel) {
        dz /= 1.5;
        if (dz < -1.0) dz = -1.0;
        else if (dz > 1.0) dz = 1.0;
      }

      zoom = render::Zoom::fromLinearScale(zoom.linearScale() - int(dz));

      setZoom(editor, zoom, position);
      break;
    }

    case WheelAction::HScroll:
    case WheelAction::VScroll: {
      View* view = View::getView(editor);
      gfx::Point scroll = initialScroll(editor);

      if (!preciseWheel) {
        gfx::Rect vp = view->viewportBounds();

        if (wheelAction == WheelAction::HScroll) {
          delta.x = int(dz * vp.w);
        }
        else {
          delta.y = int(dz * vp.h);
        }

        if (scrollBigSteps) {
          delta /= 2;
        }
        else {
          delta /= 10;
        }
      }

      editor->setEditorScroll(scroll+delta);
      break;
    }

    case WheelAction::BrushSize: {
      tools::Tool* tool = getActiveTool();
      ToolPreferences::Brush& brush =
        Preferences::instance().tool(tool).brush;

#if LAF_WINDOWS || LAF_LINUX
      // By default on macOS the mouse wheel is correct, up increase
      // brush size, and down decrease it. But on Windows and Linux
      // it's inverted.
      dz = -dz;
#endif

      // We can configure the mouse wheel for brush size to behave as
      // in previous versions.
      if (Preferences::instance().editor.invertBrushSizeWheel())
        dz = -dz;

      brush.size(
<<<<<<< HEAD
        base::clamp(
          int(initialBrushSize()+dz),
=======
        std::clamp(
          int(brush.size()+dz),
>>>>>>> 25fbe786
          // If we use the "static const int" member directly here,
          // we'll get a linker error (when compiling without
          // optimizations) because we should need to define the
          // address of these constants in "doc/brush.cpp"
          int(doc::Brush::kMinBrushSize),
          int(doc::Brush::kMaxBrushSize)));
      break;
    }

    case WheelAction::BrushAngle: {
      tools::Tool* tool = getActiveTool();
      ToolPreferences::Brush& brush =
        Preferences::instance().tool(tool).brush;

      int angle = initialBrushAngle()+dz;
      while (angle < 0)
        angle += 180;
      angle %= 181;

      brush.angle(std::clamp(angle, 0, 180));
      break;
    }

    case WheelAction::ToolSameGroup: {
      const tools::Tool* tool = m_groupTool;

      auto toolBox = App::instance()->toolBox();
      std::vector<tools::Tool*> tools;
      for (tools::Tool* t : *toolBox) {
        if (tool->getGroup() == t->getGroup())
          tools.push_back(t);
      }

      auto begin = tools.begin();
      auto end = tools.end();
      auto it = std::find(begin, end, tool);
      if (it != end) {
        int i = std::round(dz);
        while (i++ < 0) {
          if (it == begin)
            it = end;
          --it;
        }
        while (i-- > 0) {
          ++it;
          if (it == end)
            it = begin;
        }
        if (tool != *it)
          ToolBar::instance()->selectTool(*it);
      }
      break;
    }

    case WheelAction::ToolOtherGroup: {
      tools::Tool* tool = initialTool();

      auto toolBox = App::instance()->toolBox();
      auto begin = toolBox->begin_group();
      auto end = toolBox->end_group();
      auto it = std::find(begin, end, tool->getGroup());
      if (it != end) {
        int i = std::round(dz);
        while (i++ < 0) {
          if (it == begin)
            it = end;
          --it;
        }
        while (i-- > 0) {
          ++it;
          if (it == end)
            it = begin;
        }
        ToolBar::instance()->selectToolGroup(*it);
        m_groupTool = getActiveTool();
      }
      break;
    }

    case WheelAction::Layer: {
      int deltaLayer = 0;
      if (preciseWheel) {
        if (dz < 0.0)
          deltaLayer = +1;
        else if (dz > 0.0)
          deltaLayer = -1;
      }
      else {
        deltaLayer = -dz;
      }

      const LayerList& layers = browsableLayers(editor);
      layer_t layer = initialLayer(editor) + deltaLayer;
      layer_t nlayers = layers.size();
      while (layer < 0)
        layer += nlayers;
      while (layer >= nlayers)
        layer -= nlayers;

      editor->setLayer(layers[layer]);
      break;
    }

    case WheelAction::InkType: {
      int ink = int(initialInkType(editor));
      int deltaInk = int(dz);
      if (preciseWheel) {
        if (dz < 0.0)
          deltaInk = +1;
        else if (dz > 0.0)
          deltaInk = -1;
      }
      ink += deltaInk;
      ink = base::clamp(ink,
                        int(tools::InkType::FIRST),
                        int(tools::InkType::LAST));

      App::instance()->contextBar()->setInkType(tools::InkType(ink));
      break;
    }

    case WheelAction::InkOpacity: {
      int opacity = initialInkOpacity(editor);
      adjust_value(preciseWheel, dz, opacity, 0, 255);

      tools::Tool* tool = getActiveTool();
      auto& toolPref = Preferences::instance().tool(tool);
<<<<<<< HEAD
=======
      int opacity = toolPref.opacity();
      opacity = std::clamp(int(opacity+dz*255/10), 0, 255);
>>>>>>> 25fbe786
      toolPref.opacity(opacity);
      break;
    }

    case WheelAction::LayerOpacity: {
      Site site = UIContext::instance()->activeSite();
      if (site.layer() &&
          site.layer()->isImage() &&
          site.layer()->isEditable()) {
        Command* command = Commands::instance()->byId(CommandId::LayerOpacity());
        if (command) {
<<<<<<< HEAD
          int opacity = initialLayerOpacity(editor);
          adjust_value(preciseWheel, dz, opacity, 0, 255);
=======
          int opacity = static_cast<doc::LayerImage*>(site.layer())->opacity();
          opacity = std::clamp(int(opacity+dz*255/10), 0, 255);
>>>>>>> 25fbe786

          Params params;
          params.set("opacity",
                     base::convert_to<std::string>(opacity).c_str());
          UIContext::instance()->executeCommand(command, params);
        }
      }
      break;
    }

    case WheelAction::CelOpacity: {
      Site site = UIContext::instance()->activeSite();
      if (site.layer() &&
          site.layer()->isImage() &&
          site.layer()->isEditable() &&
          site.cel()) {
        Command* command = Commands::instance()->byId(CommandId::CelOpacity());
        if (command) {
<<<<<<< HEAD
          int opacity = initialCelOpacity(editor);
          adjust_value(preciseWheel, dz, opacity, 0, 255);

=======
          int opacity = site.cel()->opacity();
          opacity = std::clamp(int(opacity+dz*255/10), 0, 255);
>>>>>>> 25fbe786
          Params params;
          params.set("opacity",
                     base::convert_to<std::string>(opacity).c_str());
          UIContext::instance()->executeCommand(command, params);
        }
      }
      break;
    }

    case WheelAction::Alpha: {
      disableQuickTool();

      Color c = initialFgColor();
      int a = c.getAlpha();
<<<<<<< HEAD
      adjust_value(preciseWheel, dz, a, 0, 255);
=======
      a = std::clamp(int(a+dz*255/10), 0, 255);
>>>>>>> 25fbe786
      c.setAlpha(a);

      changeFgColor(c);
      break;
    }

    case WheelAction::HslHue:
    case WheelAction::HslSaturation:
    case WheelAction::HslLightness: {
      disableQuickTool();

      Color c = initialFgColor();
      double
        h = c.getHslHue(),
        s = c.getHslSaturation(),
        l = c.getHslLightness();
      switch (wheelAction) {
        case WheelAction::HslHue:
          adjust_hue(preciseWheel, dz, h, 0.0, 360.0);
          break;
        case WheelAction::HslSaturation:
          adjust_unit(preciseWheel, dz, s);
          break;
        case WheelAction::HslLightness:
          adjust_unit(preciseWheel, dz, l);
          break;
      }
<<<<<<< HEAD

      changeFgColor(Color::fromHsl(base::clamp(h, 0.0, 360.0),
                                   base::clamp(s, 0.0, 1.0),
                                   base::clamp(l, 0.0, 1.0)));
=======
      colorBar->setFgColor(Color::fromHsl(std::clamp(h, 0.0, 360.0),
                                          std::clamp(s, 0.0, 1.0),
                                          std::clamp(l, 0.0, 1.0)));
>>>>>>> 25fbe786
      break;
    }

    case WheelAction::HsvHue:
    case WheelAction::HsvSaturation:
    case WheelAction::HsvValue: {
      disableQuickTool();

      Color c = initialFgColor();
      double
        h = c.getHsvHue(),
        s = c.getHsvSaturation(),
        v = c.getHsvValue();
      switch (wheelAction) {
        case WheelAction::HsvHue:
          adjust_hue(preciseWheel, dz, h, 0.0, 360.0);
          break;
        case WheelAction::HsvSaturation:
          adjust_unit(preciseWheel, dz, s);
          break;
        case WheelAction::HsvValue:
          adjust_unit(preciseWheel, dz, v);
          break;
      }
<<<<<<< HEAD

      changeFgColor(Color::fromHsv(base::clamp(h, 0.0, 360.0),
                                   base::clamp(s, 0.0, 1.0),
                                   base::clamp(v, 0.0, 1.0)));
=======
      colorBar->setFgColor(Color::fromHsv(std::clamp(h, 0.0, 360.0),
                                          std::clamp(s, 0.0, 1.0),
                                          std::clamp(v, 0.0, 1.0)));
>>>>>>> 25fbe786
      break;
    }

  }
}

bool StateWithWheelBehavior::onTouchMagnify(Editor* editor, ui::TouchMessage* msg)
{
  render::Zoom zoom = editor->zoom();
  zoom = render::Zoom::fromScale(
    zoom.internalScale() + zoom.internalScale() * msg->magnification());

  setZoom(editor, zoom, msg->position());
  return true;
}

bool StateWithWheelBehavior::onSetCursor(Editor* editor, const gfx::Point& mouseScreenPos)
{
  tools::Ink* ink = editor->getCurrentEditorInk();
  auto theme = skin::SkinTheme::get(editor);

  if (ink) {
    // If the current tool change selection (e.g. rectangular marquee, etc.)
    if (ink->isSelection()) {
      editor->showBrushPreview(mouseScreenPos);
      return true;
    }
    else if (ink->isEyedropper()) {
      editor->showMouseCursor(
        kCustomCursor, theme->cursors.eyedropper());
      return true;
    }
    else if (ink->isZoom()) {
      editor->showMouseCursor(
        kCustomCursor, theme->cursors.magnifier());
      return true;
    }
    else if (ink->isScrollMovement()) {
      editor->showMouseCursor(kScrollCursor);
      return true;
    }
    else if (ink->isCelMovement()) {
      editor->showMouseCursor(kMoveCursor);
      return true;
    }
  }

  // Draw
  if (editor->canDraw()) {
    editor->showBrushPreview(mouseScreenPos);
  }
  // Forbidden
  else {
    editor->showMouseCursor(kForbiddenCursor);
  }

  return true;
}

void StateWithWheelBehavior::setZoom(Editor* editor,
                                     const render::Zoom& zoom,
                                     const gfx::Point& mousePos)
{
  bool center = Preferences::instance().editor.zoomFromCenterWithWheel();

  editor->setZoomAndCenterInMouse(
    zoom, mousePos,
    (center ? Editor::ZoomBehavior::CENTER:
              Editor::ZoomBehavior::MOUSE));
}

Color StateWithWheelBehavior::initialFgColor() const
{
  return ColorBar::instance()->getFgColor();
}

Color StateWithWheelBehavior::initialBgColor() const
{
  return ColorBar::instance()->getBgColor();
}

int StateWithWheelBehavior::initialFgTileIndex() const
{
  return ColorBar::instance()->getFgTile();
}

int StateWithWheelBehavior::initialBgTileIndex() const
{
  return ColorBar::instance()->getBgTile();
}

int StateWithWheelBehavior::initialBrushSize()
{
  tools::Tool* tool = getActiveTool();
  ToolPreferences::Brush& brush =
    Preferences::instance().tool(tool).brush;

  return brush.size();
}

int StateWithWheelBehavior::initialBrushAngle()
{
  tools::Tool* tool = getActiveTool();
  ToolPreferences::Brush& brush =
    Preferences::instance().tool(tool).brush;

  return brush.angle();
}

gfx::Point StateWithWheelBehavior::initialScroll(Editor* editor) const
{
  View* view = View::getView(editor);
  return view->viewScroll();
}

render::Zoom StateWithWheelBehavior::initialZoom(Editor* editor) const
{
  return editor->zoom();
}

doc::frame_t StateWithWheelBehavior::initialFrame(Editor* editor) const
{
  return editor->frame();
}

doc::layer_t StateWithWheelBehavior::initialLayer(Editor* editor) const
{
  return doc::find_layer_index(browsableLayers(editor), editor->layer());
}

tools::InkType StateWithWheelBehavior::initialInkType(Editor* editor) const
{
  tools::Tool* tool = getActiveTool();
  auto& toolPref = Preferences::instance().tool(tool);
  return toolPref.ink();
}

int StateWithWheelBehavior::initialInkOpacity(Editor* editor) const
{
  tools::Tool* tool = getActiveTool();
  auto& toolPref = Preferences::instance().tool(tool);
  return toolPref.opacity();
}

int StateWithWheelBehavior::initialCelOpacity(Editor* editor) const
{
  doc::Layer* layer = editor->layer();
  if (layer &&
      layer->isImage() &&
      layer->isEditable()) {
    if (Cel* cel = layer->cel(editor->frame()))
      return cel->opacity();
  }
  return 0;
}

int StateWithWheelBehavior::initialLayerOpacity(Editor* editor) const
{
  doc::Layer* layer = editor->layer();
  if (layer &&
      layer->isImage() &&
      layer->isEditable()) {
    return static_cast<doc::LayerImage*>(layer)->opacity();
  }
  else
    return 0;
}

tools::Tool* StateWithWheelBehavior::initialTool() const
{
  return getActiveTool();
}

void StateWithWheelBehavior::changeFgColor(Color c)
{
  ColorBar::instance()->setFgColor(c);
}

tools::Tool* StateWithWheelBehavior::getActiveTool() const
{
  disableQuickTool();
  return App::instance()->activeToolManager()->activeTool();
}

const doc::LayerList& StateWithWheelBehavior::browsableLayers(Editor* editor) const
{
  if (m_browsableLayers.empty())
    m_browsableLayers = editor->sprite()->allBrowsableLayers();
  return m_browsableLayers;
}

void StateWithWheelBehavior::disableQuickTool() const
{
  auto atm = App::instance()->activeToolManager();
  if (atm->quickTool()) {
    // As Ctrl key could active the Move tool, and Ctrl+mouse wheel can
    // change the size of the tool, we want to remove the quick tool so
    // the effect is for the selected tool.
    atm->newQuickToolSelectedFromEditor(nullptr);
  }
}

} // namespace app<|MERGE_RESOLUTION|>--- conflicted
+++ resolved
@@ -44,23 +44,23 @@
 static inline void adjust_value(bool preciseWheel, double dz, T& v, T min, T max)
 {
   if (preciseWheel)
-    v = base::clamp<T>(T(v+dz), min, max);
+    v = std::clamp<T>(T(v+dz), min, max);
   else
-    v = base::clamp<T>(T(v+dz*max/T(10)), min, max);
+    v = std::clamp<T>(T(v+dz*max/T(10)), min, max);
 }
 
 template<typename T>
 static inline void adjust_hue(bool preciseWheel, double dz, T& v, T min, T max)
 {
   if (preciseWheel)
-    v = base::clamp<T>(T(v+dz), min, max);
+    v = std::clamp<T>(T(v+dz), min, max);
   else
-    v = base::clamp<T>(T(v+dz*T(10)), min, max);
+    v = std::clamp<T>(T(v+dz*T(10)), min, max);
 }
 
 static inline void adjust_unit(bool preciseWheel, double dz, double& v)
 {
-  v = base::clamp<double>(v+(preciseWheel ? dz/100.0: dz/25.0), 0.0, 1.0);
+  v = std::clamp<double>(v+(preciseWheel ? dz/100.0: dz/25.0), 0.0, 1.0);
 }
 
 StateWithWheelBehavior::StateWithWheelBehavior()
@@ -167,27 +167,16 @@
 
     case WheelAction::FgColor: {
       int lastIndex = get_current_palette()->size()-1;
-<<<<<<< HEAD
       int newIndex = initialFgColor().getIndex() + int(dz);
-      newIndex = base::clamp(newIndex, 0, lastIndex);
+      newIndex = std::clamp(newIndex, 0, lastIndex);
       changeFgColor(app::Color::fromIndex(newIndex));
-=======
-      int newIndex = ColorBar::instance()->getFgColor().getIndex() + int(dz);
-      newIndex = std::clamp(newIndex, 0, lastIndex);
-      ColorBar::instance()->setFgColor(app::Color::fromIndex(newIndex));
->>>>>>> 25fbe786
       break;
     }
 
     case WheelAction::BgColor: {
       int lastIndex = get_current_palette()->size()-1;
-<<<<<<< HEAD
       int newIndex = initialBgColor().getIndex() + int(dz);
-      newIndex = base::clamp(newIndex, 0, lastIndex);
-=======
-      int newIndex = ColorBar::instance()->getBgColor().getIndex() + int(dz);
       newIndex = std::clamp(newIndex, 0, lastIndex);
->>>>>>> 25fbe786
       ColorBar::instance()->setBgColor(app::Color::fromIndex(newIndex));
       break;
     }
@@ -196,7 +185,7 @@
       auto tilesView = ColorBar::instance()->getTilesView();
       int lastIndex = tilesView->tileset()->size()-1;
       int newIndex = initialFgTileIndex() + int(dz);
-      newIndex = base::clamp(newIndex, 0, lastIndex);
+      newIndex = std::clamp(newIndex, 0, lastIndex);
       ColorBar::instance()->setFgTile(newIndex);
       break;
     }
@@ -205,7 +194,7 @@
       auto tilesView = ColorBar::instance()->getTilesView();
       int lastIndex = tilesView->tileset()->size()-1;
       int newIndex = initialBgTileIndex() + int(dz);
-      newIndex = base::clamp(newIndex, 0, lastIndex);
+      newIndex = std::clamp(newIndex, 0, lastIndex);
       ColorBar::instance()->setBgTile(newIndex);
       break;
     }
@@ -293,13 +282,8 @@
         dz = -dz;
 
       brush.size(
-<<<<<<< HEAD
-        base::clamp(
+        std::clamp(
           int(initialBrushSize()+dz),
-=======
-        std::clamp(
-          int(brush.size()+dz),
->>>>>>> 25fbe786
           // If we use the "static const int" member directly here,
           // we'll get a linker error (when compiling without
           // optimizations) because we should need to define the
@@ -413,9 +397,9 @@
           deltaInk = -1;
       }
       ink += deltaInk;
-      ink = base::clamp(ink,
-                        int(tools::InkType::FIRST),
-                        int(tools::InkType::LAST));
+      ink = std::clamp(ink,
+                       int(tools::InkType::FIRST),
+                       int(tools::InkType::LAST));
 
       App::instance()->contextBar()->setInkType(tools::InkType(ink));
       break;
@@ -427,11 +411,6 @@
 
       tools::Tool* tool = getActiveTool();
       auto& toolPref = Preferences::instance().tool(tool);
-<<<<<<< HEAD
-=======
-      int opacity = toolPref.opacity();
-      opacity = std::clamp(int(opacity+dz*255/10), 0, 255);
->>>>>>> 25fbe786
       toolPref.opacity(opacity);
       break;
     }
@@ -443,13 +422,8 @@
           site.layer()->isEditable()) {
         Command* command = Commands::instance()->byId(CommandId::LayerOpacity());
         if (command) {
-<<<<<<< HEAD
           int opacity = initialLayerOpacity(editor);
           adjust_value(preciseWheel, dz, opacity, 0, 255);
-=======
-          int opacity = static_cast<doc::LayerImage*>(site.layer())->opacity();
-          opacity = std::clamp(int(opacity+dz*255/10), 0, 255);
->>>>>>> 25fbe786
 
           Params params;
           params.set("opacity",
@@ -468,14 +442,9 @@
           site.cel()) {
         Command* command = Commands::instance()->byId(CommandId::CelOpacity());
         if (command) {
-<<<<<<< HEAD
           int opacity = initialCelOpacity(editor);
           adjust_value(preciseWheel, dz, opacity, 0, 255);
 
-=======
-          int opacity = site.cel()->opacity();
-          opacity = std::clamp(int(opacity+dz*255/10), 0, 255);
->>>>>>> 25fbe786
           Params params;
           params.set("opacity",
                      base::convert_to<std::string>(opacity).c_str());
@@ -490,11 +459,7 @@
 
       Color c = initialFgColor();
       int a = c.getAlpha();
-<<<<<<< HEAD
       adjust_value(preciseWheel, dz, a, 0, 255);
-=======
-      a = std::clamp(int(a+dz*255/10), 0, 255);
->>>>>>> 25fbe786
       c.setAlpha(a);
 
       changeFgColor(c);
@@ -522,16 +487,10 @@
           adjust_unit(preciseWheel, dz, l);
           break;
       }
-<<<<<<< HEAD
-
-      changeFgColor(Color::fromHsl(base::clamp(h, 0.0, 360.0),
-                                   base::clamp(s, 0.0, 1.0),
-                                   base::clamp(l, 0.0, 1.0)));
-=======
-      colorBar->setFgColor(Color::fromHsl(std::clamp(h, 0.0, 360.0),
-                                          std::clamp(s, 0.0, 1.0),
-                                          std::clamp(l, 0.0, 1.0)));
->>>>>>> 25fbe786
+
+      changeFgColor(Color::fromHsl(std::clamp(h, 0.0, 360.0),
+                                   std::clamp(s, 0.0, 1.0),
+                                   std::clamp(l, 0.0, 1.0)));
       break;
     }
 
@@ -556,16 +515,10 @@
           adjust_unit(preciseWheel, dz, v);
           break;
       }
-<<<<<<< HEAD
-
-      changeFgColor(Color::fromHsv(base::clamp(h, 0.0, 360.0),
-                                   base::clamp(s, 0.0, 1.0),
-                                   base::clamp(v, 0.0, 1.0)));
-=======
-      colorBar->setFgColor(Color::fromHsv(std::clamp(h, 0.0, 360.0),
-                                          std::clamp(s, 0.0, 1.0),
-                                          std::clamp(v, 0.0, 1.0)));
->>>>>>> 25fbe786
+
+      changeFgColor(Color::fromHsv(std::clamp(h, 0.0, 360.0),
+                                   std::clamp(s, 0.0, 1.0),
+                                   std::clamp(v, 0.0, 1.0)));
       break;
     }
 
