// Aseprite
// Copyright (C) 2001-2016  David Capello
//
// This program is free software; you can redistribute it and/or modify
// it under the terms of the GNU General Public License version 2 as
// published by the Free Software Foundation.

#ifdef HAVE_CONFIG_H
#include "config.h"
#endif

#include "app/ui/timeline.h"

#include "app/app.h"
#include "app/app_menus.h"
#include "app/color_utils.h"
#include "app/commands/command.h"
#include "app/commands/commands.h"
#include "app/commands/params.h"
#include "app/console.h"
#include "app/context_access.h"
#include "app/document.h"
#include "app/document_api.h"
#include "app/document_range_ops.h"
#include "app/document_undo.h"
#include "app/loop_tag.h"
#include "app/modules/editors.h"
#include "app/modules/gfx.h"
#include "app/modules/gui.h"
#include "app/thumbnails.h"
#include "app/transaction.h"
#include "app/ui/app_menuitem.h"
#include "app/ui/configure_timeline_popup.h"
#include "app/ui/document_view.h"
#include "app/ui/editor/editor.h"
#include "app/ui/input_chain.h"
#include "app/ui/skin/skin_theme.h"
#include "app/ui/skin/style.h"
#include "app/ui/status_bar.h"
#include "app/ui/workspace.h"
#include "app/ui_context.h"
#include "app/util/clipboard.h"
#include "base/bind.h"
#include "base/convert_to.h"
#include "base/memory.h"
#include "base/scoped_value.h"
#include "base/unique_ptr.h"
#include "doc/doc.h"
#include "doc/document_event.h"
#include "doc/frame_tag.h"
#include "gfx/point.h"
#include "gfx/rect.h"
#include "she/font.h"
#include "she/surface.h"
#include "ui/scroll_helper.h"
#include "ui/ui.h"
#include "base/unique_ptr.h"
#include "she/surface.h"
#include "she/system.h"
#include "doc/conversion_she.h"
#include "base/bind.h"
#include "doc/algorithm/rotate.h"

// TODO why we need this? It should be done in app/thumbnails.cpp
#include "doc/algorithm/rotate.h"
#include "doc/conversion_she.h"
#include "she/system.h"

#include <cstdio>
#include <vector>

// Size of the thumbnail in the screen (width x height), the really
// size of the thumbnail bitmap is specified in the
// 'generate_thumbnail' routine.
#define THUMBSIZE       (12*guiscale())

// Height of the headers.
#define HDRSIZE         THUMBSIZE

// Width of the frames.
#define FRMSIZE         THUMBSIZE

// Height of the layers.
#define LAYSIZE         THUMBSIZE

// Space between icons and other information in the layer.
#define ICONSEP         (2*guiscale())

#define OUTLINE_WIDTH   (skinTheme()->dimensions.timelineOutlineWidth())

// Space between the icon-bitmap and the edge of the surrounding button.
#define ICONBORDER      0

namespace app {

using namespace app::skin;
using namespace gfx;
using namespace doc;
using namespace ui;

enum {
  PART_NOTHING = 0,
  PART_TOP,
  PART_SEPARATOR,
  PART_HEADER_EYE,
  PART_HEADER_PADLOCK,
  PART_HEADER_CONTINUOUS,
  PART_HEADER_GEAR,
  PART_HEADER_ONIONSKIN,
  PART_HEADER_ONIONSKIN_RANGE_LEFT,
  PART_HEADER_ONIONSKIN_RANGE_RIGHT,
  PART_HEADER_LAYER,
  PART_HEADER_FRAME,
  PART_HEADER_FRAME_TAGS,
  PART_LAYER,
  PART_LAYER_EYE_ICON,
  PART_LAYER_PADLOCK_ICON,
  PART_LAYER_CONTINUOUS_ICON,
  PART_LAYER_TEXT,
  PART_CEL,
  PART_RANGE_OUTLINE,
  PART_FRAME_TAG,
};

struct Timeline::DrawCelData {
  CelIterator begin;
  CelIterator end;
  CelIterator it;
  CelIterator prevIt;           // Previous Cel to "it"
  CelIterator nextIt;           // Next Cel to "it"
  CelIterator activeIt;         // Active Cel iterator
  CelIterator firstLink;        // First link to the active cel
  CelIterator lastLink;         // Last link to the active cel
};

Timeline::Timeline()
  : Widget(kGenericWidget)
  , m_hbar(HORIZONTAL, this)
  , m_vbar(VERTICAL, this)
  , m_context(UIContext::instance())
  , m_editor(NULL)
  , m_document(NULL)
  , m_sprite(NULL)
  , m_state(STATE_STANDBY)
  , m_separator_x(100 * guiscale())
  , m_separator_w(1)
  , m_confPopup(NULL)
  , m_clipboard_timer(100, this)
  , m_offset_count(0)
  , m_scroll(false)
  , m_fromTimeline(false)
<<<<<<< HEAD
  , m_thumbnailsOverlayVisible(false)
  , m_thumbnailsOverlayDirection((int)(FRMSIZE*1.5), (int)(FRMSIZE*0.5))
=======
  , m_overlayCel(NULL)
  , m_overlayDirection((int)(FRMSIZE*1.5), (int)(FRMSIZE*0.5))
>>>>>>> e953e17e
{
  enableFlags(CTRL_RIGHT_CLICK);

  m_ctxConn = m_context->AfterCommandExecution.connect(
    &Timeline::onAfterCommandExecution, this);
  m_context->documents().addObserver(this);

  setDoubleBuffered(true);
  addChild(&m_aniControls);
  addChild(&m_hbar);
  addChild(&m_vbar);

  int barsize = skinTheme()->dimensions.miniScrollbarSize();
  m_hbar.setBarWidth(barsize);
  m_vbar.setBarWidth(barsize);
  m_hbar.setBgColor(gfx::rgba(0, 0, 0, 128));
  m_vbar.setBgColor(gfx::rgba(0, 0, 0, 128));
  m_hbar.setTransparent(true);
  m_vbar.setTransparent(true);
}

Timeline::~Timeline()
{
  m_clipboard_timer.stop();

  detachDocument();
  m_context->documents().removeObserver(this);
  delete m_confPopup;
}

void Timeline::onThumbnailsPrefChange()
{
<<<<<<< HEAD
  invalidate();
}

=======
  if (m_confPopup->isVisible()) {
    m_confPopup->updateThumbEnabled();
  }
  invalidate();
}

void Timeline::onOverlayPrefChange()
{
  LayerIndex layer = getLayerIndex(m_layer);
  frame_t frame = m_frame;

  Cel* cel = m_layer->cel(frame);
  if (!cel || !cel->image() && isCelCulled(layer, frame)) {
    CelsRange cels = m_sprite->cels();
    for (CelsRange::iterator it = cels.begin(); it != cels.end(); ++it) {
      cel = *it;
      LayerIndex l = getLayerIndex(cel->layer());
      frame_t f = cel->frame();
      if (cel->image() && !isCelCulled(l, f)) {
        frame = f;
        layer = l;
        break;
      }
    }
  }

  showCel(layer, frame);
  updateCelOverlayBounds(Hit(PART_CEL, layer, frame), true);
}

>>>>>>> e953e17e
void Timeline::updateUsingEditor(Editor* editor)
{
  m_aniControls.updateUsingEditor(editor);

  detachDocument();

  if (m_range.enabled()) {
    m_range.disableRange();
    invalidate();
  }

  // We always update the editor. In this way the timeline keeps in
  // sync with the active editor.
  m_editor = editor;

  if (m_editor)
    m_editor->addObserver(this);
  else
    return;                // No editor specified.

  Site site;
  DocumentView* view = m_editor->getDocumentView();
  view->getSite(&site);

  site.document()->addObserver(this);

  app::Document* app_document = static_cast<app::Document*>(site.document());
  DocumentPreferences& docPref = Preferences::instance().document(app_document);

  m_thumbnailsPrefConn = docPref.thumbnails.AfterChange.connect(
    base::Bind<void>(&Timeline::onThumbnailsPrefChange, this));

  m_overlayPrefConn = docPref.overlay.AfterChange.connect(
    base::Bind<void>(&Timeline::onOverlayPrefChange, this));

  // If we are already in the same position as the "editor", we don't
  // need to update the at all timeline.
  if (m_document == site.document() &&
      m_sprite == site.sprite() &&
      m_layer == site.layer() &&
      m_frame == site.frame())
    return;

  m_document = app_document;
  m_sprite = site.sprite();
  m_layer = site.layer();
  m_frame = site.frame();
  m_state = STATE_STANDBY;
  m_hot.part = PART_NOTHING;
  m_clk.part = PART_NOTHING;

  m_thumbnailsPrefConn.disconnect();
  m_thumbnailsPrefConn = docPref().thumbnails.AfterChange.connect(
    base::Bind<void>(&Timeline::onThumbnailsPrefChange, this));

  setFocusStop(true);
  regenerateLayers();
  setViewScroll(viewScroll());
  showCurrentCel();
}

void Timeline::detachDocument()
{
  if (m_document) {
    m_thumbnailsPrefConn.disconnect();
    m_overlayPrefConn.disconnect();
    m_document->removeObserver(this);
    m_document = NULL;
  }

  if (m_editor) {
    m_editor->removeObserver(this);
    m_editor = NULL;
  }

  invalidate();
}

bool Timeline::isMovingCel() const
{
  return (m_state == STATE_MOVING_RANGE &&
          m_range.type() == Range::kCels);
}

void Timeline::setLayer(Layer* layer)
{
  ASSERT(m_editor != NULL);

  m_layer = layer;
  invalidate();

  if (m_editor->layer() != layer)
    m_editor->setLayer(m_layer);
}

void Timeline::setFrame(frame_t frame, bool byUser)
{
  ASSERT(m_editor != NULL);
  // ASSERT(frame >= 0 && frame < m_sprite->totalFrames());

  if (frame < 0)
    frame = firstFrame();
  else if (frame >= m_sprite->totalFrames())
    frame = frame_t(m_sprite->totalFrames()-1);

  m_frame = frame;
  invalidate();

  if (m_editor->frame() != frame) {
    bool isPlaying = m_editor->isPlaying();

    if (isPlaying)
      m_editor->stop();

    m_editor->setFrame(m_frame);

    if (isPlaying)
      m_editor->play(false);
  }
}

void Timeline::prepareToMoveRange()
{
  ASSERT(m_range.enabled());

  m_moveRangeData.activeRelativeLayer = getLayerIndex(m_layer) - m_range.layerBegin();
  m_moveRangeData.activeRelativeFrame = m_frame - m_range.frameBegin();
}

void Timeline::moveRange(Range& range)
{
  regenerateLayers();

  if (range.layerBegin() >= LayerIndex(0) &&
      range.layerBegin() + m_moveRangeData.activeRelativeLayer < int(m_layers.size())) {
    setLayer(m_layers[range.layerBegin() + m_moveRangeData.activeRelativeLayer]);
  }

  if (range.frameBegin() >= frame_t(0))
    setFrame(range.frameBegin() + m_moveRangeData.activeRelativeFrame, true);

  m_range = range;
}

void Timeline::activateClipboardRange()
{
  m_clipboard_timer.start();
  invalidate();
}

bool Timeline::onProcessMessage(Message* msg)
{
  switch (msg->type()) {

    case kFocusEnterMessage:
      App::instance()->inputChain().prioritize(this);
      break;

    case kTimerMessage:
      if (static_cast<TimerMessage*>(msg)->timer() == &m_clipboard_timer) {
        Document* clipboard_document;
        DocumentRange clipboard_range;
        clipboard::get_document_range_info(
          &clipboard_document,
          &clipboard_range);

        if (isVisible() && m_document && clipboard_document == m_document) {
          // Set offset to make selection-movement effect
          if (m_offset_count < 7)
            m_offset_count++;
          else
            m_offset_count = 0;
        }
        else if (m_clipboard_timer.isRunning()) {
          m_clipboard_timer.stop();
        }

        invalidate();
      }
      break;

    case kMouseDownMessage: {
      MouseMessage* mouseMsg = static_cast<MouseMessage*>(msg);

      if (!m_document)
        break;

      if (mouseMsg->middle() || she::is_key_pressed(kKeySpace)) {
        captureMouse();
        m_state = STATE_SCROLLING;
        m_oldPos = static_cast<MouseMessage*>(msg)->position();
        return true;
      }

      // Update hot part (as the user might have left clicked with
      // Ctrl on OS X, which it's converted to a right-click and it's
      // interpreted as other action by the Timeline::hitTest())
      setHot(hitTest(msg, mouseMsg->position() - bounds().origin()));

      // Clicked-part = hot-part.
      m_clk = m_hot;

      captureMouse();

      switch (m_hot.part) {
        case PART_SEPARATOR:
          m_state = STATE_MOVING_SEPARATOR;
          break;
        case PART_HEADER_ONIONSKIN_RANGE_LEFT: {
          m_state = STATE_MOVING_ONIONSKIN_RANGE_LEFT;
          m_origFrames = docPref().onionskin.prevFrames();
          break;
        }
        case PART_HEADER_ONIONSKIN_RANGE_RIGHT: {
          m_state = STATE_MOVING_ONIONSKIN_RANGE_RIGHT;
          m_origFrames = docPref().onionskin.nextFrames();
          break;
        }
        case PART_HEADER_FRAME: {
          bool selectFrame = (mouseMsg->left() || !isFrameActive(m_clk.frame));

          if (selectFrame) {
            m_state = STATE_SELECTING_FRAMES;
            m_range.startRange(getLayerIndex(m_layer), m_clk.frame, Range::kFrames);

            setFrame(m_clk.frame, true);
          }
          break;
        }
        case PART_LAYER_TEXT: {
          base::ScopedValue<bool> lock(m_fromTimeline, true, false);
          LayerIndex old_layer = getLayerIndex(m_layer);
          bool selectLayer = (mouseMsg->left() || !isLayerActive(m_clk.layer));

          if (selectLayer) {
            m_state = STATE_SELECTING_LAYERS;
            m_range.startRange(m_clk.layer, m_frame, Range::kLayers);

            // Did the user select another layer?
            if (old_layer != m_clk.layer) {
              setLayer(m_layers[m_clk.layer]);
              invalidate();
            }
          }

          // Change the scroll to show the new selected layer/cel.
          showCel(m_clk.layer, m_frame);
          break;
        }
        case PART_LAYER_EYE_ICON:
          break;
        case PART_LAYER_PADLOCK_ICON:
          break;
        case PART_LAYER_CONTINUOUS_ICON:
          break;
        case PART_CEL: {
          base::ScopedValue<bool> lock(m_fromTimeline, true, false);
          LayerIndex old_layer = getLayerIndex(m_layer);
          bool selectCel = (mouseMsg->left()
            || !isLayerActive(m_clk.layer)
            || !isFrameActive(m_clk.frame));
          frame_t old_frame = m_frame;

          if (selectCel) {
            m_state = STATE_SELECTING_CELS;
            m_range.startRange(m_clk.layer, m_clk.frame, Range::kCels);
          }

          // Select the new clicked-part.
          if (old_layer != m_clk.layer
            || old_frame != m_clk.frame) {
            setLayer(m_layers[m_clk.layer]);
            setFrame(m_clk.frame, true);
            invalidate();
          }

          // Change the scroll to show the new selected cel.
          showCel(m_clk.layer, m_frame);
          invalidate();
          break;
        }
        case PART_RANGE_OUTLINE:
          m_state = STATE_MOVING_RANGE;

          // If we select the outline of a cels range, we have to
          // recalculate the dragged cel (m_clk) using a special
          // hitTestCel() and limiting the clicked cel inside the
          // range bounds.
          if (m_range.type() == Range::kCels) {
            m_clk = hitTestCel(mouseMsg->position() - bounds().origin());

            if (m_clk.layer < m_range.layerBegin())
              m_clk.layer = m_range.layerBegin();
            else if (m_clk.layer > m_range.layerEnd())
              m_clk.layer = m_range.layerEnd();

            if (m_clk.frame < m_range.frameBegin())
              m_clk.frame = m_range.frameBegin();
            else if (m_clk.frame > m_range.frameEnd())
              m_clk.frame = m_range.frameEnd();
          }
          break;
      }

      // Redraw the new clicked part (header, layer or cel).
      invalidateHit(m_clk);
      break;
    }

    case kMouseLeaveMessage: {
      if (m_hot.part != PART_NOTHING) {
        invalidateHit(m_hot);
        m_hot = Hit();
      }
      break;
    }

    case kMouseMoveMessage: {
      if (!m_document)
        break;

      gfx::Point mousePos = static_cast<MouseMessage*>(msg)->position()
        - bounds().origin();

      Hit hit;
      setHot(hit = hitTest(msg, mousePos));

      if (hasCapture()) {
        switch (m_state) {

          case STATE_SCROLLING: {
            gfx::Point absMousePos = static_cast<MouseMessage*>(msg)->position();
            setViewScroll(
              viewScroll() - gfx::Point(
                (absMousePos.x - m_oldPos.x),
                (absMousePos.y - m_oldPos.y)));

            m_oldPos = absMousePos;
            return true;
          }

          case STATE_MOVING_ONIONSKIN_RANGE_LEFT: {
            int newValue = m_origFrames + (m_clk.frame - hit.frame);
            docPref().onionskin.prevFrames(MAX(0, newValue));
            invalidate();
            return true;
          }

          case STATE_MOVING_ONIONSKIN_RANGE_RIGHT:
            int newValue = m_origFrames - (m_clk.frame - hit.frame);
            docPref().onionskin.nextFrames(MAX(0, newValue));
            invalidate();
            return true;
        }

        // If the mouse pressed the mouse's button in the separator,
        // we shouldn't change the hot (so the separator can be
        // tracked to the mouse's released).
        if (m_clk.part == PART_SEPARATOR) {
          m_separator_x = MAX(0, mousePos.x);
          layout();
          return true;
        }
      }

      updateDropRange(mousePos);

      if (hasCapture()) {
        switch (m_state) {

          case STATE_SELECTING_LAYERS: {
            if (m_layer != m_layers[hit.layer]) {
              m_range.endRange(hit.layer, m_frame);
              setLayer(m_layers[m_clk.layer = hit.layer]);
            }
            break;
          }

          case STATE_SELECTING_FRAMES: {
            m_range.endRange(getLayerIndex(m_layer), hit.frame);
            setFrame(m_clk.frame = hit.frame, true);
            break;
          }

          case STATE_SELECTING_CELS:
            if ((m_layer != m_layers[hit.layer])
              || (m_frame != hit.frame)) {
              m_range.endRange(hit.layer, hit.frame);
              setLayer(m_layers[m_clk.layer = hit.layer]);
              setFrame(m_clk.frame = hit.frame, true);
            }
            break;
        }
      }

      updateStatusBar(msg);
      updateCelOverlayBounds(hit);
      return true;
    }

    case kMouseUpMessage:
      if (hasCapture()) {
        ASSERT(m_document != NULL);

        MouseMessage* mouseMsg = static_cast<MouseMessage*>(msg);

        if (m_state == STATE_SCROLLING) {
          m_state = STATE_STANDBY;
          releaseMouse();
          return true;
        }

        setHot(hitTest(msg, mouseMsg->position() - bounds().origin()));

        switch (m_hot.part) {

          case PART_NOTHING:
          case PART_SEPARATOR:
          case PART_HEADER_LAYER:
            // Do nothing.
            break;

          case PART_HEADER_EYE: {
            bool newVisibleState = !allLayersVisible();
            for (size_t i=0; i<m_layers.size(); i++)
              m_layers[i]->setVisible(newVisibleState);

            // Redraw all views.
            m_document->notifyGeneralUpdate();
            break;
          }

          case PART_HEADER_PADLOCK: {
            bool newEditableState = !allLayersUnlocked();
            for (size_t i=0; i<m_layers.size(); i++)
              m_layers[i]->setEditable(newEditableState);
            break;
          }

          case PART_HEADER_CONTINUOUS: {
            bool newContinuousState = !allLayersContinuous();
            for (size_t i=0; i<m_layers.size(); i++)
              m_layers[i]->setContinuous(newContinuousState);
            break;
          }

          case PART_HEADER_GEAR: {
            gfx::Rect gearBounds =
              getPartBounds(Hit(PART_HEADER_GEAR)).offset(bounds().origin());

            if (!m_confPopup) {
              ConfigureTimelinePopup* popup =
                new ConfigureTimelinePopup();

              popup->remapWindow();
              m_confPopup = popup;
            }

            if (!m_confPopup->isVisible()) {
              m_confPopup->moveWindow(gfx::Rect(
                  gearBounds.x,
                  gearBounds.y-m_confPopup->bounds().h,
                  m_confPopup->bounds().w,
                  m_confPopup->bounds().h));
              m_confPopup->openWindow();
            }
            else
              m_confPopup->closeWindow(NULL);
            break;
          }

          case PART_HEADER_ONIONSKIN: {
            docPref().onionskin.active(!docPref().onionskin.active());
            break;
          }

          case PART_HEADER_FRAME:
            // Show the frame pop-up menu.
            if (mouseMsg->right()) {
              if (m_clk.frame == m_hot.frame) {
                Menu* popupMenu = AppMenus::instance()->getFramePopupMenu();
                if (popupMenu) {
                  popupMenu->showPopup(mouseMsg->position());

                  m_state = STATE_STANDBY;
                  invalidate();
                }
              }
            }
            break;

          case PART_LAYER_TEXT:
            // Show the layer pop-up menu.
            if (mouseMsg->right()) {
              if (m_clk.layer == m_hot.layer) {
                Menu* popupMenu = AppMenus::instance()->getLayerPopupMenu();
                if (popupMenu) {
                  popupMenu->showPopup(mouseMsg->position());

                  m_state = STATE_STANDBY;
                  invalidate();
                }
              }
            }
            break;

          case PART_LAYER_EYE_ICON:
            // Hide/show layer.
            if (m_hot.layer == m_clk.layer && validLayer(m_hot.layer)) {
              Layer* layer = m_layers[m_clk.layer];
              ASSERT(layer != NULL);
              layer->setVisible(!layer->isVisible());

              // Redraw all views.
              m_document->notifyGeneralUpdate();
            }
            break;

          case PART_LAYER_PADLOCK_ICON:
            // Lock/unlock layer.
            if (m_hot.layer == m_clk.layer && validLayer(m_hot.layer)) {
              Layer* layer = m_layers[m_clk.layer];
              ASSERT(layer != NULL);
              layer->setEditable(!layer->isEditable());
            }
            break;

          case PART_LAYER_CONTINUOUS_ICON:
            if (m_hot.layer == m_clk.layer && validLayer(m_hot.layer)) {
              Layer* layer = m_layers[m_clk.layer];
              ASSERT(layer != NULL);
              layer->setContinuous(!layer->isContinuous());
            }
            break;

          case PART_CEL: {
            // Show the cel pop-up menu.
            if (mouseMsg->right()) {
              Menu* popupMenu =
                (m_state == STATE_MOVING_RANGE &&
                 m_range.type() == Range::kCels &&
                 (m_hot.layer != m_clk.layer ||
                  m_hot.frame != m_clk.frame)) ?
                  AppMenus::instance()->getCelMovementPopupMenu():
                  AppMenus::instance()->getCelPopupMenu();
              if (popupMenu) {
                popupMenu->showPopup(mouseMsg->position());

                // Do not drop in this function, the drop is done from
                // the menu in case we've used the
                // CelMovementPopupMenu
                m_state = STATE_STANDBY;
                invalidate();
              }
            }
            break;
          }

          case PART_FRAME_TAG: {
            FrameTag* frameTag = m_clk.getFrameTag();
            if (frameTag) {
              Params params;
              params.set("id", base::convert_to<std::string>(frameTag->id()).c_str());

              // As the m_clk.frameTag can be deleted with
              // RemoveFrameTag command, we've to clean all references
              // to it from Hit() structures.
              cleanClk();
              m_hot = m_clk;

              if (mouseMsg->right()) {
                Menu* popupMenu = AppMenus::instance()->getFrameTagPopupMenu();
                if (popupMenu) {
                  AppMenuItem::setContextParams(params);
                  popupMenu->showPopup(mouseMsg->position());

                  m_state = STATE_STANDBY;
                  invalidate();
                }
              }
              else if (mouseMsg->left()) {
                Command* command = CommandsModule::instance()
                  ->getCommandByName(CommandId::FrameTagProperties);
                UIContext::instance()->executeCommand(command, params);
              }
            }
            break;
          }

        }

        if (m_state == STATE_MOVING_RANGE &&
            m_dropRange.type() != Range::kNone) {
          dropRange(isCopyKeyPressed(mouseMsg) ?
            Timeline::kCopy:
            Timeline::kMove);
        }

        // Clean the clicked-part & redraw the hot-part.
        cleanClk();

        if (hasCapture())
          invalidate();
        else
          invalidateHit(m_hot);

        // Restore the cursor.
        m_state = STATE_STANDBY;
        setCursor(msg, hitTest(msg, mouseMsg->position() - bounds().origin()));

        releaseMouse();
        updateStatusBar(msg);
        return true;
      }
      break;

    case kDoubleClickMessage:
      switch (m_hot.part) {

        case PART_LAYER_TEXT: {
          Command* command = CommandsModule::instance()
            ->getCommandByName(CommandId::LayerProperties);

          UIContext::instance()->executeCommand(command);
          return true;
        }

        case PART_HEADER_FRAME: {
          Command* command = CommandsModule::instance()
            ->getCommandByName(CommandId::FrameProperties);
          Params params;
          params.set("frame", "current");

          UIContext::instance()->executeCommand(command, params);
          return true;
        }

        case PART_CEL: {
          Command* command = CommandsModule::instance()
            ->getCommandByName(CommandId::CelProperties);

          UIContext::instance()->executeCommand(command);
          return true;
        }

      }
      break;

    case kKeyDownMessage: {
      bool used = false;

      switch (static_cast<KeyMessage*>(msg)->scancode()) {

        case kKeyEsc:
          if (m_state == STATE_STANDBY) {
            m_range.disableRange();
            invalidate();
          }
          else {
            m_state = STATE_STANDBY;
          }

          // Don't use this key, so it's caught by CancelCommand.
          // TODO The deselection of the current range should be
          // handled in CancelCommand itself.
          //used = true;
          break;

        case kKeySpace: {
          // If we receive a key down event when the Space bar is
          // pressed (because the Timeline has the keyboard focus) but
          // we don't have the mouse inside, we don't consume this
          // event so the Space bar can be used by the Editor to
          // activate the hand/pan/scroll tool.
          if (!hasMouse())
            break;

          m_scroll = true;
          used = true;
          break;
        }
      }

      updateByMousePos(msg,
        ui::get_mouse_position() - bounds().origin());

      if (used)
        return true;

      break;
    }

    case kKeyUpMessage: {
      bool used = false;

      switch (static_cast<KeyMessage*>(msg)->scancode()) {

        case kKeySpace: {
          m_scroll = false;

          // We have to clear all the kKeySpace keys in buffer.
          she::clear_keyboard_buffer();
          used = true;
          break;
        }
      }

      updateByMousePos(msg,
        ui::get_mouse_position() - bounds().origin());

      if (used)
        return true;

      break;
    }

    case kMouseWheelMessage:
      if (m_document) {
        int dz = static_cast<MouseMessage*>(msg)->wheelDelta().y;
        int dx = 0;
        int dy = 0;

        dx += static_cast<MouseMessage*>(msg)->wheelDelta().x;

        if (msg->ctrlPressed())
          dx = dz * FRMSIZE;
        else
          dy = dz * LAYSIZE;

        if (msg->shiftPressed()) {
          dx *= 3;
          dy *= 3;
        }

        setViewScroll(viewScroll() + gfx::Point(dx, dy));
      }
      break;

    case kSetCursorMessage:
      if (m_document) {
        setCursor(msg, m_hot);
        return true;
      }
      break;
  }

  return Widget::onProcessMessage(msg);
}

void Timeline::onSizeHint(SizeHintEvent& ev)
{
  // This doesn't matter, the AniEditor'll use the entire screen anyway.
  ev.setSizeHint(Size(32, 32));
}

void Timeline::onResize(ui::ResizeEvent& ev)
{
  gfx::Rect rc = ev.bounds();
  setBoundsQuietly(rc);

  gfx::Size sz = m_aniControls.sizeHint();
  m_aniControls.setBounds(
    gfx::Rect(rc.x, rc.y, MIN(sz.w, m_separator_x),
      font()->height() +
      skinTheme()->dimensions.timelineTagsAreaHeight()));

  updateScrollBars();
}

void Timeline::onPaint(ui::PaintEvent& ev)
{
  Graphics* g = ev.graphics();
  bool noDoc = (m_document == NULL);
  if (noDoc)
    goto paintNoDoc;

  try {
    // Lock the sprite to read/render it.
    const DocumentReader documentReader(m_document, 0);

    LayerIndex layer, first_layer, last_layer;
    frame_t frame, first_frame, last_frame;

    getDrawableLayers(g, &first_layer, &last_layer);
    getDrawableFrames(g, &first_frame, &last_frame);

    drawTop(g);

    // Draw the header for layers.
    drawHeader(g);

    // Draw the header for each visible frame.
    {
      IntersectClip clip(g, getFrameHeadersBounds());
      if (clip) {
        for (frame=first_frame; frame<=last_frame; ++frame)
          drawHeaderFrame(g, frame);

        // Draw onionskin indicators.
        gfx::Rect bounds = getOnionskinFramesBounds();
        if (!bounds.isEmpty()) {
          drawPart(g, bounds,
            NULL, skinTheme()->styles.timelineOnionskinRange(),
            false, false, false);
        }
      }
    }

    // Draw each visible layer.
    DrawCelData data;
    for (layer=last_layer; layer>=first_layer; --layer) {
      {
        IntersectClip clip(g, getLayerHeadersBounds());
        if (clip)
          drawLayer(g, layer);
      }

      IntersectClip clip(g, getCelsBounds());
      if (!clip)
        continue;

      // Get the first CelIterator to be drawn (it is the first cel with cel->frame >= first_frame)
      LayerImage* layerPtr = static_cast<LayerImage*>(m_layers[layer]);
      data.begin = layerPtr->getCelBegin();
      data.end = layerPtr->getCelEnd();
      data.it = layerPtr->findFirstCelIteratorAfter(first_frame-1);
      data.prevIt = data.end;
      data.nextIt = (data.it != data.end ? data.it+1: data.end);

      // Calculate link range for the active cel
      data.firstLink = data.end;
      data.lastLink = data.end;

      if (layerPtr == m_layer) {
        data.activeIt = layerPtr->findCelIterator(m_frame);
        if (data.activeIt != data.end) {
          data.firstLink = data.activeIt;
          data.lastLink = data.activeIt;

          ObjectId imageId = (*data.activeIt)->image()->id();

          auto it2 = data.activeIt;
          if (it2 != data.begin) {
            do {
              --it2;
              if ((*it2)->image()->id() == imageId) {
                data.firstLink = it2;
                if ((*data.firstLink)->frame() < first_frame)
                  break;
              }
            } while (it2 != data.begin);
          }

          it2 = data.activeIt;
          while (it2 != data.end) {
            if ((*it2)->image()->id() == imageId) {
              data.lastLink = it2;
              if ((*data.lastLink)->frame() > last_frame)
                break;
            }
            ++it2;
          }
        }
      }
      else
        data.activeIt = data.end;

      // Draw every visible cel for each layer.
      for (frame=first_frame; frame<=last_frame; ++frame) {
        Cel* cel =
          (data.it != data.end &&
           (*data.it)->frame() == frame ? *data.it: nullptr);

        drawCel(g, layer, frame, cel, &data);

        if (cel) {
          data.prevIt = data.it;
          data.it = data.nextIt; // Point to next cel
          if (data.nextIt != data.end)
            ++data.nextIt;
        }
      }
    }

    drawPaddings(g);
    drawFrameTags(g);
    drawRangeOutline(g);
    drawClipboardRange(g);
    drawCelOverlay(g);

#if 0 // Use this code to debug the calculated m_dropRange by updateDropRange()
    {
      g->drawRect(gfx::rgba(255, 255, 0), getRangeBounds(m_range));
      g->drawRect(gfx::rgba(255, 0, 0), getRangeBounds(m_dropRange));
    }
#endif
  }
  catch (const LockedDocumentException&) {
    noDoc = true;
    defer_invalid_rect(g->getClipBounds().offset(bounds().origin()));
  }

paintNoDoc:;
  if (noDoc)
    drawPart(g, clientBounds(), NULL,
      skinTheme()->styles.timelinePadding());
}

void Timeline::onAfterCommandExecution(CommandExecutionEvent& ev)
{
  if (!m_document)
    return;

  regenerateLayers();
  showCurrentCel();
  invalidate();
}

void Timeline::onRemoveDocument(doc::Document* document)
{
  if (document == m_document) {
<<<<<<< HEAD
    m_thumbnailsPrefConn.disconnect();
=======
>>>>>>> e953e17e
    detachDocument();
  }
}

void Timeline::onGeneralUpdate(DocumentEvent& ev)
{
  invalidate();
}

void Timeline::onAddLayer(doc::DocumentEvent& ev)
{
  ASSERT(ev.layer() != NULL);

  setLayer(ev.layer());

  regenerateLayers();
  showCurrentCel();
  invalidate();
}

void Timeline::onAfterRemoveLayer(doc::DocumentEvent& ev)
{
  Sprite* sprite = ev.sprite();
  Layer* layer = ev.layer();

  // If the layer that was removed is the selected one
  if (layer == getLayer()) {
    LayerFolder* parent = layer->parent();
    Layer* layer_select = NULL;

    // Select previous layer, or next layer, or the parent (if it is
    // not the main layer of sprite set).
    if (layer->getPrevious())
      layer_select = layer->getPrevious();
    else if (layer->getNext())
      layer_select = layer->getNext();
    else if (parent != sprite->folder())
      layer_select = parent;

    setLayer(layer_select);
  }

  regenerateLayers();
  showCurrentCel();
  invalidate();
}

void Timeline::onAddFrame(doc::DocumentEvent& ev)
{
  setFrame(ev.frame(), false);

  showCurrentCel();
  clearClipboardRange();
  invalidate();
}

void Timeline::onRemoveFrame(doc::DocumentEvent& ev)
{
  // Adjust current frame of all editors that are in a frame more
  // advanced that the removed one.
  if (getFrame() > ev.frame()) {
    setFrame(getFrame()-1, false);
  }
  // If the editor was in the previous "last frame" (current value of
  // totalFrames()), we've to adjust it to the new last frame
  // (lastFrame())
  else if (getFrame() >= sprite()->totalFrames()) {
    setFrame(sprite()->lastFrame(), false);
  }

  showCurrentCel();
  clearClipboardRange();
  invalidate();
}

void Timeline::onSelectionChanged(doc::DocumentEvent& ev)
{
  m_range.disableRange();
  invalidate();
}

void Timeline::onLayerNameChange(doc::DocumentEvent& ev)
{
  invalidate();
}

void Timeline::onStateChanged(Editor* editor)
{
  m_aniControls.updateUsingEditor(editor);
}

void Timeline::onAfterFrameChanged(Editor* editor)
{
  if (m_fromTimeline)
    return;

  setFrame(editor->frame(), false);

  if (!hasCapture())
    m_range.disableRange();

  showCurrentCel();
  invalidate();
}

void Timeline::onAfterLayerChanged(Editor* editor)
{
  if (m_fromTimeline)
    return;

  setLayer(editor->layer());

  if (!hasCapture())
    m_range.disableRange();

  showCurrentCel();
  invalidate();
}

void Timeline::onDestroyEditor(Editor* editor)
{
  ASSERT(m_editor == editor);
  if (m_editor == editor) {
    m_editor->removeObserver(this);
    m_editor = nullptr;
  }
}

void Timeline::setCursor(ui::Message* msg, const Hit& hit)
{
  // Scrolling.
  if (m_state == STATE_SCROLLING || m_scroll) {
    ui::set_mouse_cursor(kScrollCursor);
  }
  // Moving.
  else if (m_state == STATE_MOVING_RANGE) {
    if (isCopyKeyPressed(msg))
      ui::set_mouse_cursor(kArrowPlusCursor);
    else
      ui::set_mouse_cursor(kMoveCursor);
  }
  // Normal state.
  else if (hit.part == PART_HEADER_ONIONSKIN_RANGE_LEFT
    || m_state == STATE_MOVING_ONIONSKIN_RANGE_LEFT) {
    ui::set_mouse_cursor(kSizeWCursor);
  }
  else if (hit.part == PART_HEADER_ONIONSKIN_RANGE_RIGHT
    || m_state == STATE_MOVING_ONIONSKIN_RANGE_RIGHT) {
    ui::set_mouse_cursor(kSizeECursor);
  }
  else if (hit.part == PART_RANGE_OUTLINE) {
    ui::set_mouse_cursor(kMoveCursor);
  }
  else if (hit.part == PART_SEPARATOR) {
    ui::set_mouse_cursor(kSizeWECursor);
  }
  else if (hit.part == PART_FRAME_TAG) {
    ui::set_mouse_cursor(kHandCursor);
  }
  else {
    ui::set_mouse_cursor(kArrowCursor);
  }
}

void Timeline::getDrawableLayers(ui::Graphics* g, LayerIndex* first_layer, LayerIndex* last_layer)
{
  int hpx = (clientBounds().h - HDRSIZE - topHeight());
  LayerIndex i = lastLayer() - LayerIndex((viewScroll().y+hpx) / LAYSIZE);
  i = MID(firstLayer(), i, lastLayer());

  LayerIndex j = i + LayerIndex(hpx / LAYSIZE + 1);
  if (!m_layers.empty())
    j = MID(firstLayer(), j, lastLayer());
  else
    j = LayerIndex::NoLayer;

  *first_layer = i;
  *last_layer = j;
}

void Timeline::getDrawableFrames(ui::Graphics* g, frame_t* first_frame, frame_t* last_frame)
{
  int availW = (clientBounds().w - m_separator_x);

  *first_frame = frame_t(viewScroll().x / FRMSIZE);
  *last_frame = *first_frame + frame_t(availW / FRMSIZE) + ((availW % FRMSIZE) > 0 ? 1: 0);
}

void Timeline::drawPart(ui::Graphics* g, const gfx::Rect& bounds,
  const char* text, Style* style,
  bool is_active, bool is_hover, bool is_clicked)
{
  IntersectClip clip(g, bounds);
  if (!clip)
    return;

  Style::State state;
  if (is_active) state += Style::active();
  if (is_hover) state += Style::hover();
  if (is_clicked) state += Style::clicked();

  style->paint(g, bounds, text, state);
}

void Timeline::drawClipboardRange(ui::Graphics* g)
{
  Document* clipboard_document;
  DocumentRange clipboard_range;
  clipboard::get_document_range_info(
    &clipboard_document,
    &clipboard_range);

  if (!m_document || clipboard_document != m_document)
    return;

  if (!m_clipboard_timer.isRunning())
    m_clipboard_timer.start();

  CheckedDrawMode checked(g, m_offset_count);
  g->drawRect(gfx::rgba(0, 0, 0),
    getRangeBounds(clipboard_range));
}

void Timeline::drawTop(ui::Graphics* g)
{
  g->fillRect(skinTheme()->colors.workspace(),
    getPartBounds(Hit(PART_TOP)));
}

void Timeline::drawHeader(ui::Graphics* g)
{
  SkinTheme::Styles& styles = skinTheme()->styles;
  bool allInvisible = allLayersInvisible();
  bool allLocked = allLayersLocked();
  bool allContinuous = allLayersContinuous();

  drawPart(g, getPartBounds(Hit(PART_HEADER_EYE)),
    NULL,
    allInvisible ? styles.timelineClosedEye(): styles.timelineOpenEye(),
    m_clk.part == PART_HEADER_EYE,
    m_hot.part == PART_HEADER_EYE,
    m_clk.part == PART_HEADER_EYE);

  drawPart(g, getPartBounds(Hit(PART_HEADER_PADLOCK)),
    NULL,
    allLocked ? styles.timelineClosedPadlock(): styles.timelineOpenPadlock(),
    m_clk.part == PART_HEADER_PADLOCK,
    m_hot.part == PART_HEADER_PADLOCK,
    m_clk.part == PART_HEADER_PADLOCK);

  drawPart(g, getPartBounds(Hit(PART_HEADER_CONTINUOUS)),
    NULL,
    allContinuous ? styles.timelineContinuous(): styles.timelineDiscontinuous(),
    m_clk.part == PART_HEADER_CONTINUOUS,
    m_hot.part == PART_HEADER_CONTINUOUS,
    m_clk.part == PART_HEADER_CONTINUOUS);

  drawPart(g, getPartBounds(Hit(PART_HEADER_GEAR)),
    NULL, styles.timelineGear(),
    false,
    m_hot.part == PART_HEADER_GEAR,
    m_clk.part == PART_HEADER_GEAR);

  drawPart(g, getPartBounds(Hit(PART_HEADER_ONIONSKIN)),
    NULL, styles.timelineOnionskin(),
    docPref().onionskin.active(),
    m_hot.part == PART_HEADER_ONIONSKIN,
    m_clk.part == PART_HEADER_ONIONSKIN);

  // Empty header space.
  drawPart(g, getPartBounds(Hit(PART_HEADER_LAYER)),
    NULL, styles.timelineBox(), false, false, false);
}

void Timeline::drawHeaderFrame(ui::Graphics* g, frame_t frame)
{
  bool is_active = isFrameActive(frame);
  bool is_hover = (m_hot.part == PART_HEADER_FRAME && m_hot.frame == frame);
  bool is_clicked = (m_clk.part == PART_HEADER_FRAME && m_clk.frame == frame);
  gfx::Rect bounds = getPartBounds(Hit(PART_HEADER_FRAME, firstLayer(), frame));
  IntersectClip clip(g, bounds);
  if (!clip)
    return;

  // Draw the header for the layers.
  char buf[256];
  std::sprintf(buf, "%d", (frame+1)%100); // Draw only the first two digits.

  she::Font* oldFont = g->font();
  g->setFont(skinTheme()->getMiniFont());
  drawPart(g, bounds, buf, skinTheme()->styles.timelineBox(), is_active, is_hover, is_clicked);
  g->setFont(oldFont);
}

void Timeline::drawLayer(ui::Graphics* g, LayerIndex layerIdx)
{
  SkinTheme::Styles& styles = skinTheme()->styles;
  Layer* layer = m_layers[layerIdx];
  bool is_active = isLayerActive(layerIdx);
  bool hotlayer = (m_hot.layer == layerIdx);
  bool clklayer = (m_clk.layer == layerIdx);
  gfx::Rect bounds = getPartBounds(Hit(PART_LAYER, layerIdx, firstFrame()));
  IntersectClip clip(g, bounds);
  if (!clip)
    return;

  // Draw the eye (visible flag).
  bounds = getPartBounds(Hit(PART_LAYER_EYE_ICON, layerIdx));
  drawPart(g, bounds, NULL,
    layer->isVisible() ? styles.timelineOpenEye(): styles.timelineClosedEye(),
    is_active,
    (hotlayer && m_hot.part == PART_LAYER_EYE_ICON),
    (clklayer && m_clk.part == PART_LAYER_EYE_ICON));

  // Draw the padlock (editable flag).
  bounds = getPartBounds(Hit(PART_LAYER_PADLOCK_ICON, layerIdx));
  drawPart(g, bounds, NULL,
    layer->isEditable() ? styles.timelineOpenPadlock(): styles.timelineClosedPadlock(),
    is_active,
    (hotlayer && m_hot.part == PART_LAYER_PADLOCK_ICON),
    (clklayer && m_clk.part == PART_LAYER_PADLOCK_ICON));

  // Draw the continuous flag.
  bounds = getPartBounds(Hit(PART_LAYER_CONTINUOUS_ICON, layerIdx));
  drawPart(g, bounds, NULL,
    layer->isContinuous() ? styles.timelineContinuous(): styles.timelineDiscontinuous(),
    is_active,
    (hotlayer && m_hot.part == PART_LAYER_CONTINUOUS_ICON),
    (clklayer && m_clk.part == PART_LAYER_CONTINUOUS_ICON));

  // Get the layer's name bounds.
  bounds = getPartBounds(Hit(PART_LAYER_TEXT, layerIdx));

  // Draw layer name.
  doc::color_t layerColor = layer->userData().color();
  if (doc::rgba_geta(layerColor) > 0) {
    drawPart(g, bounds, nullptr, styles.timelineLayer(),
             is_active,
             (hotlayer && m_hot.part == PART_LAYER_TEXT),
             (clklayer && m_clk.part == PART_LAYER_TEXT));

    // Fill with an user-defined custom color.
    auto b2 = bounds;
    b2.shrink(1*guiscale()).inflate(1*guiscale());
    g->fillRect(gfx::rgba(doc::rgba_getr(layerColor),
                          doc::rgba_getg(layerColor),
                          doc::rgba_getb(layerColor),
                          doc::rgba_geta(layerColor)),
                b2);

    drawPart(g, bounds, layer->name().c_str(), styles.timelineLayerTextOnly(),
             is_active,
             (hotlayer && m_hot.part == PART_LAYER_TEXT),
             (clklayer && m_clk.part == PART_LAYER_TEXT));
  }
  else {
    drawPart(g, bounds, layer->name().c_str(), styles.timelineLayer(),
             is_active,
             (hotlayer && m_hot.part == PART_LAYER_TEXT),
             (clklayer && m_clk.part == PART_LAYER_TEXT));
  }

  if (layer->isBackground()) {
    int s = ui::guiscale();
    g->fillRect(
      is_active ?
      skinTheme()->colors.timelineClickedText():
      skinTheme()->colors.timelineNormalText(),
      gfx::Rect(bounds.x+4*s,
        bounds.y+bounds.h-2*s,
        font()->textLength(layer->name().c_str()), s));
  }

  // If this layer wasn't clicked but there are another layer clicked,
  // we have to draw some indicators to show that the user can move
  // layers.
  if (hotlayer && !is_active && m_clk.part == PART_LAYER_TEXT) {
    // TODO this should be skinneable
    g->fillRect(
      skinTheme()->colors.timelineActive(),
      gfx::Rect(bounds.x, bounds.y, bounds.w, 2));
  }
}

void Timeline::drawCel(ui::Graphics* g, LayerIndex layerIndex, frame_t frame, Cel* cel, DrawCelData* data)
{
  SkinTheme::Styles& styles = skinTheme()->styles;
  LayerImage* layer = static_cast<LayerImage*>(m_layers[layerIndex]);
  Image* image = (cel ? cel->image(): NULL);
  bool is_hover = (m_hot.part == PART_CEL &&
    m_hot.layer == layerIndex &&
    m_hot.frame == frame);
  bool is_active = (isLayerActive(layerIndex) || isFrameActive(frame));
  bool is_empty = (image == NULL);
  gfx::Rect bounds = getPartBounds(Hit(PART_CEL, layerIndex, frame));
  IntersectClip clip(g, bounds);
  if (!clip)
    return;

  if (layer == m_layer && frame == m_frame)
    drawPart(g, bounds, NULL, styles.timelineSelectedCel(), false, false, true);
  else
    drawPart(g, bounds, NULL, styles.timelineBox(), is_active, is_hover);

  // Fill with an user-defined custom color.
  if (cel && cel->data()) {
    doc::color_t celColor = cel->data()->userData().color();
    if (doc::rgba_geta(celColor) > 0) {
      auto b2 = bounds;
      b2.shrink(1*guiscale()).inflate(1*guiscale());
      g->fillRect(gfx::rgba(doc::rgba_getr(celColor),
                            doc::rgba_getg(celColor),
                            doc::rgba_getb(celColor),
                            doc::rgba_geta(celColor)),
                  b2);
    }
  }

  skin::Style* style;
  bool fromLeft = false;
  bool fromRight = false;
  if (is_empty) {
    style = styles.timelineEmptyFrame();
  }
  else {
    // Calculate which cel is next to this one (in previous and next
    // frame).
    Cel* left = (data->prevIt != data->end ? *data->prevIt: nullptr);
    Cel* right = (data->nextIt != data->end ? *data->nextIt: nullptr);
    if (left && left->frame() != frame-1) left = nullptr;
    if (right && right->frame() != frame+1) right = nullptr;

    ObjectId leftImg = (left ? left->image()->id(): 0);
    ObjectId rightImg = (right ? right->image()->id(): 0);
    fromLeft = (leftImg == cel->image()->id());
    fromRight = (rightImg == cel->image()->id());

    if (fromLeft && fromRight)
      style = styles.timelineFromBoth();
    else if (fromLeft)
      style = styles.timelineFromLeft();
    else if (fromRight)
      style = styles.timelineFromRight();
    else
      style = styles.timelineKeyframe();
  }
  drawPart(g, bounds, NULL, style, is_active, is_hover);

  // Draw decorators to link the activeCel with its links.
  if (data->activeIt != data->end)
    drawCelLinkDecorators(g, bounds, cel, frame, is_active, is_hover, data);

  if (docPref().thumbnails.enabled() && image) {
    gfx::Rect thumb_bounds = gfx::Rect(bounds).offset(1,1).inflate(-1,-1);

<<<<<<< HEAD
    she::Surface* thumb_surf = thumb::get_cel_thumbnail(cel, thumb_bounds);

    g->drawRgbaSurface(thumb_surf, thumb_bounds.x, thumb_bounds.y);

    thumb_surf->dispose();
  }
}

void Timeline::updateCelOverlayBounds(const Hit& hit)
{
  gfx::Rect inner, outer;

  if (docPref().thumbnails.overlayEnabled() && hit.part == PART_CEL) {
    m_thumbnailsOverlayHit = hit;

    int max_size = FRMSIZE * docPref().thumbnails.overlaySize();
=======
    she::Surface* thumb_surf = UIContext::instance()->thumbnail(m_document, cel, thumb_bounds.size());

    g->drawRgbaSurface(thumb_surf, thumb_bounds.x, thumb_bounds.y);
  }
}


void Timeline::updateCelOverlayBounds(const Hit& hit, bool force)
{
  gfx::Rect inner, outer;

  Layer* layer;
  Cel* cel;
  Image* image;

  if ((docPref().overlay.enabled() || force) &&
    hit.part == PART_CEL &&
    (layer = m_layers[hit.layer]) &&
    (cel = layer->cel(hit.frame)) &&
    (image = cel->image()))
  {
    m_overlayHit = hit;
    m_overlayCel = cel;

    int max_size = FRMSIZE * docPref().overlay.size();
>>>>>>> e953e17e
    int width, height;
    if (m_sprite->width() > m_sprite->height()) {
      width  = max_size;
      height = max_size * m_sprite->height() / m_sprite->width();
    }
    else {
      width  = max_size * m_sprite->width() / m_sprite->height();
      height = max_size;
    }

    gfx::Rect client_bounds = clientBounds();
    gfx::Point center = client_bounds.center();

<<<<<<< HEAD
    gfx::Rect bounds_cel = getPartBounds(m_thumbnailsOverlayHit);
    inner = gfx::Rect(
      bounds_cel.x + m_thumbnailsOverlayDirection.x,
      bounds_cel.y + m_thumbnailsOverlayDirection.y,
=======
    gfx::Rect bounds_cel = getPartBounds(m_overlayHit);
    inner = gfx::Rect(
      bounds_cel.x + m_overlayDirection.x,
      bounds_cel.y + m_overlayDirection.y,
>>>>>>> e953e17e
      width,
      height
    );

<<<<<<< HEAD
    if (!client_bounds.contains(inner)) {
      m_thumbnailsOverlayDirection = gfx::Point(
=======
    if (m_overlayInner.w != width || m_overlayInner.h != height || !client_bounds.contains(inner)) {
      m_overlayDirection = gfx::Point(
>>>>>>> e953e17e
        bounds_cel.x < center.x ? (int)(FRMSIZE*1.5) : -width -(int)(FRMSIZE*0.5),
        bounds_cel.y < center.y ? (int)(FRMSIZE*0.5) : -height+(int)(FRMSIZE*0.5)
      );
      inner.setOrigin(gfx::Point(
<<<<<<< HEAD
        bounds_cel.x + m_thumbnailsOverlayDirection.x,
        bounds_cel.y + m_thumbnailsOverlayDirection.y
=======
        bounds_cel.x + m_overlayDirection.x,
        bounds_cel.y + m_overlayDirection.y
>>>>>>> e953e17e
      ));
    }

    outer = gfx::Rect(inner).enlarge(1);
  }
  else {
    outer = gfx::Rect(0, 0, 0, 0);
<<<<<<< HEAD
  }

  if (outer != m_thumbnailsOverlayOuter) {
    if (!m_thumbnailsOverlayOuter.isEmpty()) {
      invalidateRect(gfx::Rect(m_thumbnailsOverlayOuter).offset(origin()));
=======
    m_overlayCel = NULL;
  }

  if (outer != m_overlayOuter) {
    if (!m_overlayOuter.isEmpty()) {
      invalidateRect(gfx::Rect(m_overlayOuter).offset(origin()));
>>>>>>> e953e17e
    }
    if (!outer.isEmpty()) {
      invalidateRect(gfx::Rect(outer).offset(origin()));
    }
<<<<<<< HEAD
    m_thumbnailsOverlayVisible = !outer.isEmpty();
    m_thumbnailsOverlayOuter = outer;
    m_thumbnailsOverlayInner = inner;
=======
    m_overlayOuter = outer;
    m_overlayInner = inner;
>>>>>>> e953e17e
  }
}

void Timeline::drawCelOverlay(ui::Graphics* g)
{
<<<<<<< HEAD
  if (!m_thumbnailsOverlayVisible) {
    return;
  }

  Layer *layer = m_layers[m_thumbnailsOverlayHit.layer];
  Cel *cel = layer->cel(m_thumbnailsOverlayHit.frame);
  if (!cel) {
    return;
  }
  Image* image = cel->image();
  if (!image) {
    return;
  }

  IntersectClip clip(g, m_thumbnailsOverlayOuter);
  if (!clip)
    return;

  base::UniquePtr<Image> overlay_img(
    Image::create(image->pixelFormat(),
                  m_thumbnailsOverlayInner.w,
                  m_thumbnailsOverlayInner.h));

  double scale = (
    m_sprite->width() > m_sprite->height() ?
    m_thumbnailsOverlayInner.w / (double)m_sprite->width() :
    m_thumbnailsOverlayInner.h / (double)m_sprite->height()
  );

  clear_image(overlay_img, 0);
  algorithm::scale_image(overlay_img, image,
                         (int)(cel->x() * scale),
                         (int)(cel->y() * scale),
                         (int)(image->width() * scale),
                         (int)(image->height() * scale),
                         0, 0, image->width(), image->height());

  she::Surface* overlay_surf = she::instance()->createRgbaSurface(
    overlay_img->width(),
    overlay_img->height());

  convert_image_to_surface(overlay_img, m_sprite->palette(m_frame), overlay_surf,
    0, 0, 0, 0, overlay_img->width(), overlay_img->height());

  gfx::Color background = color_utils::color_for_ui(docPref().thumbnails.background());
  gfx::Color border = color_utils::blackandwhite_neg(background);
  g->fillRect(background, m_thumbnailsOverlayInner);
  g->drawRgbaSurface(overlay_surf,
    m_thumbnailsOverlayInner.x, m_thumbnailsOverlayInner.y);
  g->drawRect(border, m_thumbnailsOverlayOuter);

  overlay_surf->dispose();
=======
  if (!m_overlayCel) {
    return;
  }

  IntersectClip clip(g, m_overlayOuter);
  if (!clip)
    return;

  Cel* cel = m_overlayCel;
  Image* image = cel->image();

  double scale = (
    m_sprite->width() > m_sprite->height() ?
    m_overlayInner.w / (double)m_sprite->width() :
    m_overlayInner.h / (double)m_sprite->height()
  );

  gfx::Size overlay_size(
    m_overlayInner.w,
    m_overlayInner.h
  );

  gfx::Rect cel_image_on_overlay(
    (int)(cel->x() * scale),
    (int)(cel->y() * scale),
    (int)(image->width() * scale),
    (int)(image->height() * scale)
  );

  she::Surface* overlay_surf = UIContext::instance()->thumbnail(
    m_document, cel, overlay_size, cel_image_on_overlay);

  gfx::Color background = color_utils::color_for_ui(docPref().thumbnails.background());
  gfx::Color border = color_utils::blackandwhite_neg(background);

  g->drawRgbaSurface(overlay_surf,
    m_overlayInner.x, m_overlayInner.y);
  g->drawRect(border, m_overlayOuter);
>>>>>>> e953e17e
}

void Timeline::drawCelLinkDecorators(ui::Graphics* g, const gfx::Rect& bounds,
                                     Cel* cel, frame_t frame, bool is_active, bool is_hover,
                                     DrawCelData* data)
{
  SkinTheme::Styles& styles = skinTheme()->styles;
  ObjectId imageId = (*data->activeIt)->image()->id();

  // Links at the left or right side
  bool left = (data->firstLink != data->end ? frame > (*data->firstLink)->frame(): false);
  bool right = (data->lastLink != data->end ? frame < (*data->lastLink)->frame(): false);

  if (cel && cel->image()->id() == imageId) {
    if (left) {
      Cel* prevCel = m_layer->cel(cel->frame()-1);
      if (!prevCel || prevCel->image()->id() != imageId)
        drawPart(g, bounds, NULL, styles.timelineLeftLink(), is_active, is_hover);
    }
    if (right) {
      Cel* nextCel = m_layer->cel(cel->frame()+1);
      if (!nextCel || nextCel->image()->id() != imageId)
        drawPart(g, bounds, NULL, styles.timelineRightLink(), is_active, is_hover);
    }
  }
  else {
    if (left && right)
      drawPart(g, bounds, NULL, styles.timelineBothLinks(), is_active, is_hover);
  }
}

void Timeline::drawFrameTags(ui::Graphics* g)
{
  IntersectClip clip(g, getPartBounds(Hit(PART_HEADER_FRAME_TAGS)));
  if (!clip)
    return;

  SkinTheme* theme = skinTheme();
  SkinTheme::Styles& styles = theme->styles;

  g->fillRect(theme->colors.workspace(),
    gfx::Rect(
      0, font()->height(),
      clientBounds().w,
      theme->dimensions.timelineTagsAreaHeight()));

  for (FrameTag* frameTag : m_sprite->frameTags()) {
    gfx::Rect bounds1 = getPartBounds(Hit(PART_HEADER_FRAME, firstLayer(), frameTag->fromFrame()));
    gfx::Rect bounds2 = getPartBounds(Hit(PART_HEADER_FRAME, firstLayer(), frameTag->toFrame()));
    gfx::Rect bounds = bounds1.createUnion(bounds2);
    bounds.y -= theme->dimensions.timelineTagsAreaHeight();

    {
      IntersectClip clip(g, bounds);
      if (clip)
        drawPart(g, bounds, NULL, styles.timelineLoopRange());
    }

    {
      bounds = getPartBounds(Hit(PART_FRAME_TAG, LayerIndex(0), 0, frameTag->id()));

      gfx::Color bg = frameTag->color();
      if (m_clk.part == PART_FRAME_TAG && m_clk.frameTag == frameTag->id()) {
        bg = color_utils::blackandwhite_neg(bg);
      }
      else if (m_hot.part == PART_FRAME_TAG && m_hot.frameTag == frameTag->id()) {
        int r, g, b;
        r = gfx::getr(bg)+32;
        g = gfx::getg(bg)+32;
        b = gfx::getb(bg)+32;
        r = MID(0, r, 255);
        g = MID(0, g, 255);
        b = MID(0, b, 255);
        bg = gfx::rgba(r, g, b, gfx::geta(bg));
      }
      g->fillRect(bg, bounds);

      bounds.y += 2*ui::guiscale();
      bounds.x += 2*ui::guiscale();
      g->drawString(
        frameTag->name(),
        color_utils::blackandwhite_neg(bg),
        gfx::ColorNone,
        bounds.origin());
    }
  }
}

void Timeline::drawRangeOutline(ui::Graphics* g)
{
  SkinTheme::Styles& styles = skinTheme()->styles;

  gfx::Rect clipBounds;
  switch (m_range.type()) {
    case Range::kCels: clipBounds = getCelsBounds(); break;
    case Range::kFrames: clipBounds = getFrameHeadersBounds(); break;
    case Range::kLayers: clipBounds = getLayerHeadersBounds(); break;
  }
  IntersectClip clip(g, clipBounds.enlarge(OUTLINE_WIDTH));
  if (!clip)
    return;

  Style::State state;
  if (m_range.enabled()) state += Style::active();
  if (m_hot.part == PART_RANGE_OUTLINE) state += Style::hover();

  gfx::Rect bounds = getPartBounds(Hit(PART_RANGE_OUTLINE));
  styles.timelineRangeOutline()->paint(g, bounds, NULL, state);

  Range drop = m_dropRange;
  gfx::Rect dropBounds = getRangeBounds(drop);

  switch (drop.type()) {

    case Range::kCels: {
      dropBounds = dropBounds.enlarge(OUTLINE_WIDTH);
      styles.timelineRangeOutline()->paint(g, dropBounds, NULL, Style::active());
      break;
    }

    case Range::kFrames: {
      int w = 5 * guiscale(); // TODO get width from the skin info

      if (m_dropTarget.hhit == DropTarget::Before)
        dropBounds.x -= w/2;
      else if (drop == m_range)
        dropBounds.x = dropBounds.x + getRangeBounds(m_range).w - w/2;
      else
        dropBounds.x = dropBounds.x + dropBounds.w - w/2;

      dropBounds.w = w;

      styles.timelineDropFrameDeco()->paint(g, dropBounds, NULL, Style::State());
      break;
    }

    case Range::kLayers: {
      int h = 5 * guiscale(); // TODO get height from the skin info

      if (m_dropTarget.vhit == DropTarget::Top)
        dropBounds.y -= h/2;
      else if (drop == m_range)
        dropBounds.y = dropBounds.y + getRangeBounds(m_range).h - h/2;
      else
        dropBounds.y = dropBounds.y + dropBounds.h - h/2;

      dropBounds.h = h;

      styles.timelineDropLayerDeco()->paint(g, dropBounds, NULL, Style::State());
      break;
    }
  }
}

void Timeline::drawPaddings(ui::Graphics* g)
{
  SkinTheme::Styles& styles = skinTheme()->styles;

  gfx::Rect client = clientBounds();
  gfx::Rect bottomLayer;
  gfx::Rect lastFrame;
  int top = topHeight();

  if (!m_layers.empty()) {
    bottomLayer = getPartBounds(Hit(PART_LAYER, firstLayer()));
    lastFrame = getPartBounds(Hit(PART_CEL, firstLayer(), this->lastFrame()));
  }
  else {
    bottomLayer = getPartBounds(Hit(PART_HEADER_LAYER));
    lastFrame = getPartBounds(Hit(PART_HEADER_FRAME, firstLayer(), this->lastFrame()));
  }

  drawPart(g,
    gfx::Rect(lastFrame.x+lastFrame.w, client.y + top,
      client.w - (lastFrame.x+lastFrame.w),
      bottomLayer.y+bottomLayer.h),
    NULL, styles.timelinePaddingTr());

  drawPart(g,
    gfx::Rect(client.x, bottomLayer.y+bottomLayer.h,
      lastFrame.x+lastFrame.w - client.x, client.h - (bottomLayer.y+bottomLayer.h)),
    NULL, styles.timelinePaddingBl());

  drawPart(g,
    gfx::Rect(lastFrame.x+lastFrame.w, bottomLayer.y+bottomLayer.h,
      client.w - (lastFrame.x+lastFrame.w),
      client.h - (bottomLayer.y+bottomLayer.h)),
    NULL, styles.timelinePaddingBr());
}

gfx::Rect Timeline::getLayerHeadersBounds() const
{
  gfx::Rect rc = clientBounds();
  rc.w = m_separator_x;
  int h = topHeight() + HDRSIZE;
  rc.y += h;
  rc.h -= h;
  return rc;
}

gfx::Rect Timeline::getFrameHeadersBounds() const
{
  gfx::Rect rc = clientBounds();
  rc.x += m_separator_x;
  rc.y += topHeight();
  rc.w -= m_separator_x;
  rc.h = HDRSIZE;
  return rc;
}

gfx::Rect Timeline::getOnionskinFramesBounds() const
{
  DocumentPreferences& docPref = this->docPref();
  if (!docPref.onionskin.active())
    return gfx::Rect();

  frame_t firstFrame = m_frame - docPref.onionskin.prevFrames();
  frame_t lastFrame = m_frame + docPref.onionskin.nextFrames();

  if (firstFrame < this->firstFrame())
    firstFrame = this->firstFrame();

  if (lastFrame > this->lastFrame())
    lastFrame = this->lastFrame();

  return getPartBounds(Hit(PART_HEADER_FRAME, firstLayer(), firstFrame))
    .createUnion(getPartBounds(Hit(PART_HEADER_FRAME, firstLayer(), lastFrame)));
}

gfx::Rect Timeline::getCelsBounds() const
{
  gfx::Rect rc = clientBounds();
  rc.x += m_separator_x;
  rc.w -= m_separator_x;
  rc.y += HDRSIZE + topHeight();
  rc.h -= HDRSIZE + topHeight();
  return rc;
}

gfx::Rect Timeline::getPartBounds(const Hit& hit) const
{
  gfx::Rect bounds = clientBounds();
  int y = topHeight();

  switch (hit.part) {

    case PART_NOTHING:
      break;

    case PART_TOP:
      return gfx::Rect(bounds.x, bounds.y, bounds.w, y);

    case PART_SEPARATOR:
      return gfx::Rect(bounds.x + m_separator_x, bounds.y + y,
        m_separator_x + m_separator_w, bounds.h - y);

    case PART_HEADER_EYE:
      return gfx::Rect(bounds.x + FRMSIZE*0, bounds.y + y, FRMSIZE, HDRSIZE);

    case PART_HEADER_PADLOCK:
      return gfx::Rect(bounds.x + FRMSIZE*1, bounds.y + y, FRMSIZE, HDRSIZE);

    case PART_HEADER_CONTINUOUS:
      return gfx::Rect(bounds.x + FRMSIZE*2, bounds.y + y, FRMSIZE, HDRSIZE);

    case PART_HEADER_GEAR:
      return gfx::Rect(bounds.x + FRMSIZE*3, bounds.y + y, FRMSIZE, HDRSIZE);

    case PART_HEADER_ONIONSKIN:
      return gfx::Rect(bounds.x + FRMSIZE*4, bounds.y + y, FRMSIZE, HDRSIZE);

    case PART_HEADER_LAYER:
      return gfx::Rect(bounds.x + FRMSIZE*5, bounds.y + y,
        m_separator_x - FRMSIZE*5, HDRSIZE);

    case PART_HEADER_FRAME:
      return gfx::Rect(
        bounds.x + m_separator_x + m_separator_w - 1
        + FRMSIZE*MAX(firstFrame(), hit.frame) - viewScroll().x,
        bounds.y + y, FRMSIZE, HDRSIZE);

    case PART_HEADER_FRAME_TAGS:
      return gfx::Rect(
          bounds.x + m_separator_x + m_separator_w - 1,
          bounds.y,
          bounds.w - m_separator_x - m_separator_w + 1, y);

    case PART_LAYER:
      if (validLayer(hit.layer)) {
        return gfx::Rect(bounds.x,
          bounds.y + y + HDRSIZE + LAYSIZE*(lastLayer()-hit.layer) - viewScroll().y,
          m_separator_x, LAYSIZE);
      }
      break;

    case PART_LAYER_EYE_ICON:
      if (validLayer(hit.layer)) {
        return gfx::Rect(bounds.x,
          bounds.y + y + HDRSIZE + LAYSIZE*(lastLayer()-hit.layer) - viewScroll().y,
          FRMSIZE, LAYSIZE);
      }
      break;

    case PART_LAYER_PADLOCK_ICON:
      if (validLayer(hit.layer)) {
        return gfx::Rect(bounds.x + FRMSIZE,
          bounds.y + y + HDRSIZE + LAYSIZE*(lastLayer()-hit.layer) - viewScroll().y,
          FRMSIZE, LAYSIZE);
      }
      break;

    case PART_LAYER_CONTINUOUS_ICON:
      if (validLayer(hit.layer)) {
        return gfx::Rect(bounds.x + 2*FRMSIZE,
          bounds.y + y + HDRSIZE + LAYSIZE*(lastLayer()-hit.layer) - viewScroll().y,
          FRMSIZE, LAYSIZE);
      }
      break;

    case PART_LAYER_TEXT:
      if (validLayer(hit.layer)) {
        int x = FRMSIZE*3;
        return gfx::Rect(bounds.x + x,
          bounds.y + y + HDRSIZE + LAYSIZE*(lastLayer()-hit.layer) - viewScroll().y,
          m_separator_x - x, LAYSIZE);
      }
      break;

    case PART_CEL:
      if (validLayer(hit.layer) && hit.frame >= frame_t(0)) {
        return gfx::Rect(
          bounds.x + m_separator_x + m_separator_w - 1 + FRMSIZE*hit.frame - viewScroll().x,
          bounds.y + y + HDRSIZE + LAYSIZE*(lastLayer()-hit.layer) - viewScroll().y,
          FRMSIZE, LAYSIZE);
      }
      break;

    case PART_RANGE_OUTLINE: {
      gfx::Rect rc = getRangeBounds(m_range);
      int s = OUTLINE_WIDTH;
      rc.enlarge(s);
      if (rc.x < bounds.x) rc.offset(s, 0).inflate(-s, 0);
      if (rc.y < bounds.y) rc.offset(0, s).inflate(0, -s);
      return rc;
    }

    case PART_FRAME_TAG: {
      FrameTag* frameTag = hit.getFrameTag();
      if (frameTag) {
        gfx::Rect bounds1 = getPartBounds(Hit(PART_HEADER_FRAME, firstLayer(), frameTag->fromFrame()));
        gfx::Rect bounds2 = getPartBounds(Hit(PART_HEADER_FRAME, firstLayer(), frameTag->toFrame()));
        gfx::Rect bounds = bounds1.createUnion(bounds2);
        bounds.y -= skinTheme()->dimensions.timelineTagsAreaHeight();

        int textHeight = font()->height();
        bounds.y -= textHeight + 2*ui::guiscale();
        bounds.x += 3*ui::guiscale();
        bounds.w = font()->textLength(frameTag->name().c_str()) + 4*ui::guiscale();
        bounds.h = font()->height() + 2*ui::guiscale();
        return bounds;
      }
      break;
    }

  }

  return gfx::Rect();
}

gfx::Rect Timeline::getRangeBounds(const Range& range) const
{
  gfx::Rect rc;
  switch (range.type()) {
    case Range::kNone: break; // Return empty rectangle
    case Range::kCels:
      rc = getPartBounds(Hit(PART_CEL, range.layerBegin(), range.frameBegin())).createUnion(
        getPartBounds(Hit(PART_CEL, range.layerEnd(), range.frameEnd())));
      break;
    case Range::kFrames:
      rc = getPartBounds(Hit(PART_HEADER_FRAME, firstLayer(), range.frameBegin())).createUnion(
        getPartBounds(Hit(PART_HEADER_FRAME, firstLayer(), range.frameEnd())));
      break;
    case Range::kLayers:
      rc = getPartBounds(Hit(PART_LAYER, range.layerBegin())).createUnion(
        getPartBounds(Hit(PART_LAYER, range.layerEnd())));
      break;
  }
  return rc;
}

void Timeline::invalidateHit(const Hit& hit)
{
  invalidateRect(getPartBounds(hit).offset(origin()));
}

void Timeline::regenerateLayers()
{
  ASSERT(m_document != NULL);
  ASSERT(m_sprite != NULL);

  size_t nlayers = m_sprite->countLayers();
  if (m_layers.size() != nlayers) {
    if (nlayers > 0)
      m_layers.resize(nlayers, NULL);
    else
      m_layers.clear();
  }

  for (size_t c=0; c<nlayers; c++)
    m_layers[c] = m_sprite->indexToLayer(LayerIndex(c));

  updateScrollBars();
}

void Timeline::updateScrollBars()
{
  gfx::Rect rc = bounds();
  m_viewportArea = getCelsBounds().offset(rc.origin());
  ui::setup_scrollbars(getScrollableSize(),
                       m_viewportArea, *this,
                       m_hbar,
                       m_vbar);
}

void Timeline::updateByMousePos(ui::Message* msg, const gfx::Point& mousePos)
{
  Hit hit = hitTest(msg, mousePos);
  if (hasMouseOver())
    setCursor(msg, hit);
  setHot(hit);
}

Timeline::Hit Timeline::hitTest(ui::Message* msg, const gfx::Point& mousePos)
{
  Hit hit(
    PART_NOTHING,
    LayerIndex::NoLayer,
    frame_t(-1));

  if (!m_document)
    return hit;

  if (m_clk.part == PART_SEPARATOR) {
    hit.part = PART_SEPARATOR;
  }
  else {
    gfx::Point scroll = viewScroll();
    int top = topHeight();

    hit.layer = lastLayer() - LayerIndex(
      (mousePos.y
        - top
        - HDRSIZE
        + scroll.y) / LAYSIZE);

    hit.frame = frame_t((mousePos.x
        - m_separator_x
        - m_separator_w
        + scroll.x) / FRMSIZE);

    if (hasCapture()) {
      hit.layer = MID(firstLayer(), hit.layer, lastLayer());
      if (isMovingCel())
        hit.frame = MAX(firstFrame(), hit.frame);
      else
        hit.frame = MID(firstFrame(), hit.frame, lastFrame());
    }
    else {
      if (hit.layer > lastLayer()) hit.layer = LayerIndex::NoLayer;
      if (hit.frame > lastFrame()) hit.frame = frame_t(-1);
    }

    // Is the mouse over onionskin handles?
    gfx::Rect bounds = getOnionskinFramesBounds();
    if (!bounds.isEmpty() && gfx::Rect(bounds.x, bounds.y, 3, bounds.h).contains(mousePos)) {
      hit.part = PART_HEADER_ONIONSKIN_RANGE_LEFT;
    }
    else if (!bounds.isEmpty() && gfx::Rect(bounds.x+bounds.w-3, bounds.y, 3, bounds.h).contains(mousePos)) {
      hit.part = PART_HEADER_ONIONSKIN_RANGE_RIGHT;
    }
    // Is the mouse on the separator.
    else if (mousePos.x > m_separator_x-4
          && mousePos.x <= m_separator_x)  {
      hit.part = PART_SEPARATOR;
    }
    // Is the mouse on the frame tags area?
    else if (getPartBounds(Hit(PART_HEADER_FRAME_TAGS)).contains(mousePos)) {
      for (FrameTag* frameTag : m_sprite->frameTags()) {
        gfx::Rect bounds = getPartBounds(Hit(PART_FRAME_TAG, LayerIndex(0), 0, frameTag->id()));
        if (bounds.contains(mousePos)) {
          hit.part = PART_FRAME_TAG;
          hit.frameTag = frameTag->id();
          break;
        }
      }
    }
    // Is the mouse on the headers?
    else if (mousePos.y >= top && mousePos.y < top+HDRSIZE) {
      if (mousePos.x < m_separator_x) {
        if (getPartBounds(Hit(PART_HEADER_EYE)).contains(mousePos))
          hit.part = PART_HEADER_EYE;
        else if (getPartBounds(Hit(PART_HEADER_PADLOCK)).contains(mousePos))
          hit.part = PART_HEADER_PADLOCK;
        else if (getPartBounds(Hit(PART_HEADER_CONTINUOUS)).contains(mousePos))
          hit.part = PART_HEADER_CONTINUOUS;
        else if (getPartBounds(Hit(PART_HEADER_GEAR)).contains(mousePos))
          hit.part = PART_HEADER_GEAR;
        else if (getPartBounds(Hit(PART_HEADER_ONIONSKIN)).contains(mousePos))
          hit.part = PART_HEADER_ONIONSKIN;
        else if (getPartBounds(Hit(PART_HEADER_LAYER)).contains(mousePos))
          hit.part = PART_HEADER_LAYER;
      }
      else {
        hit.part = PART_HEADER_FRAME;
      }
    }
    else {
      // Is the mouse on a layer's label?
      if (mousePos.x < m_separator_x) {
        if (getPartBounds(Hit(PART_LAYER_EYE_ICON, hit.layer)).contains(mousePos))
          hit.part = PART_LAYER_EYE_ICON;
        else if (getPartBounds(Hit(PART_LAYER_PADLOCK_ICON, hit.layer)).contains(mousePos))
          hit.part = PART_LAYER_PADLOCK_ICON;
        else if (getPartBounds(Hit(PART_LAYER_CONTINUOUS_ICON, hit.layer)).contains(mousePos))
          hit.part = PART_LAYER_CONTINUOUS_ICON;
        else if (getPartBounds(Hit(PART_LAYER_TEXT, hit.layer)).contains(mousePos))
          hit.part = PART_LAYER_TEXT;
        else
          hit.part = PART_LAYER;
      }
      else if (validLayer(hit.layer) && validFrame(hit.frame)) {
        hit.part = PART_CEL;
      }
      else
        hit.part = PART_NOTHING;
    }

    if (!hasCapture()) {
      gfx::Rect outline = getPartBounds(Hit(PART_RANGE_OUTLINE));
      if (outline.contains(mousePos)) {
        auto mouseMsg = dynamic_cast<MouseMessage*>(msg);

        if (// With Ctrl and Alt key we can drag the range from any place (not necessary from the outline.
            isCopyKeyPressed(msg) ||
            // Drag with right-click
            (m_state == STATE_STANDBY &&
             mouseMsg &&
             mouseMsg->right()) ||
            // Drag with left-click only if we are inside the range edges
            !gfx::Rect(outline).shrink(2*OUTLINE_WIDTH).contains(mousePos)) {
          hit.part = PART_RANGE_OUTLINE;
        }
      }
    }
  }

  return hit;
}

Timeline::Hit Timeline::hitTestCel(const gfx::Point& mousePos)
{
  Hit hit(
    PART_NOTHING,
    LayerIndex::NoLayer,
    frame_t(-1));

  if (!m_document)
    return hit;

  gfx::Point scroll = viewScroll();
  int top = topHeight();

  hit.layer = lastLayer() - LayerIndex(
    (mousePos.y
     - top
     - HDRSIZE
     + scroll.y) / LAYSIZE);

  hit.frame = frame_t((mousePos.x
                       - m_separator_x
                       - m_separator_w
                       + scroll.x) / FRMSIZE);

  hit.layer = MID(firstLayer(), hit.layer, lastLayer());
  hit.frame = MAX(firstFrame(), hit.frame);

  return hit;
}

void Timeline::setHot(const Hit& hit)
{
  // If the part, layer or frame change.
  if (m_hot != hit) {
    // Invalidate the whole control.
    if (m_state == STATE_MOVING_RANGE ||
        hit.part == PART_RANGE_OUTLINE ||
        m_hot.part == PART_RANGE_OUTLINE) {
      invalidate();
    }
    // Invalidate the old and new 'hot' thing.
    else {
      invalidateHit(m_hot);
      invalidateHit(hit);
    }

    // Change the new 'hot' thing.
    m_hot = hit;
  }
}

void Timeline::updateStatusBar(ui::Message* msg)
{
  if (!hasMouse())
    return;

  StatusBar* sb = StatusBar::instance();

  if (m_state == STATE_MOVING_RANGE) {
    const char* verb = isCopyKeyPressed(msg) ? "Copy": "Move";

    switch (m_range.type()) {

      case Range::kCels:
        sb->setStatusText(0, "%s cels", verb);
        break;

      case Range::kFrames:
        if (validFrame(m_hot.frame)) {
          if (m_dropTarget.hhit == DropTarget::Before) {
            sb->setStatusText(0, "%s before frame %d", verb, int(m_dropRange.frameBegin()+1));
            return;
          }
          else if (m_dropTarget.hhit == DropTarget::After) {
            sb->setStatusText(0, "%s after frame %d", verb, int(m_dropRange.frameEnd()+1));
            return;
          }
        }
        break;

      case Range::kLayers: {
        int layerIdx = -1;
        if (m_dropTarget.vhit == DropTarget::Bottom)
          layerIdx = m_dropRange.layerBegin();
        else if (m_dropTarget.vhit == DropTarget::Top)
          layerIdx = m_dropRange.layerEnd();

        Layer* layer = ((layerIdx >= 0 && layerIdx < (int)m_layers.size()) ? m_layers[layerIdx]: NULL);
        if (layer) {
          if (m_dropTarget.vhit == DropTarget::Bottom) {
            sb->setStatusText(0, "%s at bottom of layer %s", verb, layer->name().c_str());
            return;
          }
          else if (m_dropTarget.vhit == DropTarget::Top) {
            sb->setStatusText(0, "%s at top of layer %s", verb, layer->name().c_str());
            return;
          }
        }
        break;
      }

    }
  }
  else {
    Layer* layer = (validLayer(m_hot.layer) ? m_layers[m_hot.layer]: NULL);

    switch (m_hot.part) {

      case PART_HEADER_ONIONSKIN: {
        sb->setStatusText(0, "Onionskin is %s",
          docPref().onionskin.active() ? "enabled": "disabled");
        return;
      }

      case PART_LAYER_TEXT:
        if (layer != NULL) {
          sb->setStatusText(0, "Layer '%s' [%s%s]",
            layer->name().c_str(),
            layer->isVisible() ? "visible": "hidden",
            layer->isEditable() ? "": " locked");
          return;
        }
        break;

      case PART_LAYER_EYE_ICON:
        if (layer != NULL) {
          sb->setStatusText(0, "Layer '%s' is %s",
            layer->name().c_str(),
            layer->isVisible() ? "visible": "hidden");
          return;
        }
        break;

      case PART_LAYER_PADLOCK_ICON:
        if (layer != NULL) {
          sb->setStatusText(0, "Layer '%s' is %s",
            layer->name().c_str(),
            layer->isEditable() ? "unlocked (editable)": "locked (read-only)");
          return;
        }
        break;

      case PART_LAYER_CONTINUOUS_ICON:
        if (layer != NULL) {
          sb->setStatusText(0, "Layer '%s' is %s (%s)",
            layer->name().c_str(),
            layer->isContinuous() ? "continuous": "discontinuous",
            layer->isContinuous() ? "prefer linked cels/frames": "prefer individual cels/frames");
          return;
        }
        break;

      case PART_HEADER_FRAME:
        if (validFrame(m_hot.frame)) {
          sb->setStatusText(0,
            ":frame: %d :clock: %d",
            (int)m_hot.frame+1,
            m_sprite->frameDuration(m_hot.frame));
          return;
        }
        break;

      case PART_CEL:
        if (layer) {
          Cel* cel = (layer->isImage() ? layer->cel(m_hot.frame): NULL);
          StatusBar::instance()->setStatusText(0,
            "%s at frame %d"
#ifdef _DEBUG
            " (Image %d)"
#endif
            , cel ? "Cel": "Empty cel"
            , (int)m_hot.frame+1
#ifdef _DEBUG
            , (cel ? cel->image()->id(): 0)
#endif
            );
          return;
        }
        break;
    }
  }

  sb->clearText();
}

gfx::Rect Timeline::celViewportBounds(LayerIndex layer, frame_t frame) const
{
  gfx::Point scroll = viewScroll();

  return gfx::Rect(
    m_viewportArea.x + FRMSIZE*frame - scroll.x,
    m_viewportArea.y + LAYSIZE*(lastLayer() - layer) - scroll.y,
    FRMSIZE, LAYSIZE);
}

bool Timeline::isCelCulled(LayerIndex layer, frame_t frame) const
{
  return !m_viewportArea.contains(celViewportBounds(layer, frame));
}

void Timeline::showCel(LayerIndex layer, frame_t frame)
{
  gfx::Point scroll = viewScroll();
  gfx::Rect viewport = m_viewportArea;
  gfx::Rect celBounds = celViewportBounds(layer, frame);

  // Add the horizontal bar space to the viewport area if the viewport
  // is not big enough to show one cel.
  if (m_hbar.isVisible() && viewport.h < LAYSIZE)
    viewport.h += m_vbar.getBarWidth();

  // Here we use <= instead of < to avoid jumping between this
  // condition and the "else if" one when we are playing the
  // animation.
  if (celBounds.x <= viewport.x) {
    scroll.x -= viewport.x - celBounds.x;
  }
  else if (celBounds.x2() > viewport.x2()) {
    scroll.x += celBounds.x2() - viewport.x2();
  }

  if (celBounds.y <= viewport.y) {
    scroll.y -= viewport.y - celBounds.y;
  }
  else if (celBounds.y2() > viewport.y2()) {
    scroll.y += celBounds.y2() - viewport.y2();
  }

  setViewScroll(scroll);
}

void Timeline::showCurrentCel()
{
  LayerIndex layer = getLayerIndex(m_layer);
  if (layer >= firstLayer())
    showCel(layer, m_frame);
}

void Timeline::cleanClk()
{
  invalidateHit(m_clk);
  m_clk = Hit(PART_NOTHING);
}

gfx::Size Timeline::getScrollableSize() const
{
  if (m_sprite) {
    return gfx::Size(
      m_sprite->totalFrames() * FRMSIZE + bounds().w/2,
      m_layers.size() * LAYSIZE + bounds().h/2);
  }
  else
    return gfx::Size(0, 0);
}

gfx::Point Timeline::getMaxScrollablePos() const
{
  if (m_sprite) {
    gfx::Size size = getScrollableSize();
    int max_scroll_x = size.w - bounds().w/2;
    int max_scroll_y = size.h - bounds().h/2;
    max_scroll_x = MAX(0, max_scroll_x);
    max_scroll_y = MAX(0, max_scroll_y);
    return gfx::Point(max_scroll_x, max_scroll_y);
  }
  else
    return gfx::Point(0, 0);
}

bool Timeline::allLayersVisible()
{
  for (size_t i=0; i<m_layers.size(); i++)
    if (!m_layers[i]->isVisible())
      return false;

  return true;
}

bool Timeline::allLayersInvisible()
{
  for (size_t i=0; i<m_layers.size(); i++)
    if (m_layers[i]->isVisible())
      return false;

  return true;
}

bool Timeline::allLayersLocked()
{
  for (size_t i=0; i<m_layers.size(); i++)
    if (m_layers[i]->isEditable())
      return false;

  return true;
}

bool Timeline::allLayersUnlocked()
{
  for (size_t i=0; i<m_layers.size(); i++)
    if (!m_layers[i]->isEditable())
      return false;

  return true;
}

bool Timeline::allLayersContinuous()
{
  for (size_t i=0; i<m_layers.size(); i++)
    if (!m_layers[i]->isContinuous())
      return false;

  return true;
}

bool Timeline::allLayersDiscontinuous()
{
  for (size_t i=0; i<m_layers.size(); i++)
    if (m_layers[i]->isContinuous())
      return false;

  return true;
}

LayerIndex Timeline::getLayerIndex(const Layer* layer) const
{
  for (int i=0; i<(int)m_layers.size(); i++)
    if (m_layers[i] == layer) {
      ASSERT(m_sprite->layerToIndex(layer) == LayerIndex(i));
      return LayerIndex(i);
    }

  return LayerIndex::NoLayer;
}

bool Timeline::isLayerActive(LayerIndex layerIndex) const
{
  if (layerIndex == getLayerIndex(m_layer))
    return true;
  else
    return m_range.inRange(layerIndex);
}

bool Timeline::isFrameActive(frame_t frame) const
{
  if (frame == m_frame)
    return true;
  else
    return m_range.inRange(frame);
}

void Timeline::dropRange(DropOp op)
{
  bool copy = (op == Timeline::kCopy);
  Range newFromRange;
  DocumentRangePlace place = kDocumentRangeAfter;

  switch (m_range.type()) {
    case Range::kFrames:
      if (m_dropTarget.hhit == DropTarget::Before)
        place = kDocumentRangeBefore;
      break;
    case Range::kLayers:
      if (m_dropTarget.vhit == DropTarget::Bottom)
        place = kDocumentRangeBefore;
      break;
  }

  prepareToMoveRange();

  try {
    if (copy)
      newFromRange = copy_range(m_document, m_range, m_dropRange, place);
    else
      newFromRange = move_range(m_document, m_range, m_dropRange, place);

    // If we drop a cel in the same frame (but in another layer),
    // document views are not updated, so we are forcing the updating of
    // all views.
    m_document->notifyGeneralUpdate();

    moveRange(newFromRange);
  }
  catch (const std::exception& e) {
    ui::Alert::show("Problem<<%s||&OK", e.what());
  }
}

gfx::Size Timeline::visibleSize() const
{
  return getCelsBounds().size();
}

gfx::Point Timeline::viewScroll() const
{
  return gfx::Point(m_hbar.getPos(), m_vbar.getPos());
}

void Timeline::setViewScroll(const gfx::Point& pt)
{
  const gfx::Point oldScroll = viewScroll();
  const gfx::Point maxPos = getMaxScrollablePos();
  gfx::Point newScroll = pt;
  newScroll.x = MID(0, newScroll.x, maxPos.x);
  newScroll.y = MID(0, newScroll.y, maxPos.y);

  m_overlayCel = NULL;

  if (newScroll == oldScroll)
    return;

  m_hbar.setPos(newScroll.x);
  m_vbar.setPos(newScroll.y);
  invalidate();
}

void Timeline::updateDropRange(const gfx::Point& pt)
{
  DropTarget::HHit oldHHit = m_dropTarget.hhit;
  DropTarget::VHit oldVHit = m_dropTarget.vhit;
  m_dropTarget.hhit = DropTarget::HNone;
  m_dropTarget.vhit = DropTarget::VNone;

  if (m_state != STATE_MOVING_RANGE) {
    m_dropRange.disableRange();
    return;
  }

  switch (m_range.type()) {

    case Range::kCels: {
      frame_t dx = m_hot.frame - m_clk.frame;
      LayerIndex dy = m_hot.layer - m_clk.layer;

      LayerIndex layerIdx = dy+m_range.layerBegin();
      layerIdx = MID(firstLayer(), layerIdx, LayerIndex(m_layers.size() - m_range.layers()));

      frame_t frame = dx+m_range.frameBegin();
      frame = MAX(firstFrame(), frame);

      m_dropRange.startRange(layerIdx, frame, m_range.type());
      m_dropRange.endRange(
        layerIdx+LayerIndex(m_range.layers()-1),
        frame+m_range.frames()-1);
      break;
    }

    case Range::kFrames: {
      frame_t frame = m_hot.frame;
      frame_t frameEnd = frame;

      if (frame >= m_range.frameBegin() && frame <= m_range.frameEnd()) {
        frame = m_range.frameBegin();
        frameEnd = frame + m_range.frames() - 1;
      }

      LayerIndex layerIdx = getLayerIndex(m_layer);
      m_dropRange.startRange(layerIdx, frame, m_range.type());
      m_dropRange.endRange(layerIdx, frameEnd);
      break;
    }

    case Range::kLayers: {
      LayerIndex layer = m_hot.layer;
      LayerIndex layerEnd = layer;

      if (layer >= m_range.layerBegin() && layer <= m_range.layerEnd()) {
        layer = m_range.layerBegin();
        layerEnd = layer + LayerIndex(m_range.layers() - 1);
      }

      m_dropRange.startRange(layer, m_frame, m_range.type());
      m_dropRange.endRange(layerEnd, m_frame);
      break;
    }
  }

  gfx::Rect bounds = getRangeBounds(m_dropRange);

  if (pt.x < bounds.x + bounds.w/2)
    m_dropTarget.hhit = DropTarget::Before;
  else
    m_dropTarget.hhit = DropTarget::After;

  if (pt.y < bounds.y + bounds.h/2)
    m_dropTarget.vhit = DropTarget::Top;
  else
    m_dropTarget.vhit = DropTarget::Bottom;

  if (oldHHit != m_dropTarget.hhit ||
      oldVHit != m_dropTarget.vhit) {
    invalidate();
  }
}

void Timeline::clearClipboardRange()
{
  Document* clipboard_document;
  DocumentRange clipboard_range;
  clipboard::get_document_range_info(
    &clipboard_document,
    &clipboard_range);

  if (!m_document || clipboard_document != m_document)
    return;

  clipboard::clear_content();
  m_clipboard_timer.stop();
}

bool Timeline::isCopyKeyPressed(ui::Message* msg)
{
  return msg->ctrlPressed() ||  // Ctrl is common on Windows
         msg->altPressed();    // Alt is common on Mac OS X
}

DocumentPreferences& Timeline::docPref() const
{
  return Preferences::instance().document(m_document);
}

skin::SkinTheme* Timeline::skinTheme() const
{
  return static_cast<SkinTheme*>(theme());
}

int Timeline::topHeight() const
{
  int h = 0;
  if (m_document && m_sprite) {
    h += skinTheme()->dimensions.timelineTopBorder();
    h += font()->height();
    h += skinTheme()->dimensions.timelineTagsAreaHeight();
  }
  return h;
}

FrameTag* Timeline::Hit::getFrameTag() const
{
  return get<FrameTag>(frameTag);
}

void Timeline::onNewInputPriority(InputChainElement* element)
{
  // It looks like the user wants to execute commands targetting the
  // ColorBar instead of the Timeline. Here we disable the selected
  // range, so commands like Clear, Copy, Cut, etc. don't target the
  // Timeline and they are sent to the active sprite editor.
  //
  // If the Workspace is selected (an sprite Editor), maybe the user
  // want to move the X/Y position of all cels in the Timeline range.
  // That is why we don't disable the range in this case.
  Workspace* workspace = dynamic_cast<Workspace*>(element);
  if (!workspace) {
    m_range.disableRange();
    invalidate();
  }
}

bool Timeline::onCanCut(Context* ctx)
{
  return false;                 // TODO
}

bool Timeline::onCanCopy(Context* ctx)
{
  return
    m_range.enabled() &&
    ctx->checkFlags(ContextFlags::HasActiveDocument);
}

bool Timeline::onCanPaste(Context* ctx)
{
  return
    (clipboard::get_current_format() == clipboard::ClipboardDocumentRange &&
     ctx->checkFlags(ContextFlags::ActiveDocumentIsWritable));
}

bool Timeline::onCanClear(Context* ctx)
{
  return (m_document && m_sprite && m_range.enabled());
}

bool Timeline::onCut(Context* ctx)
{
  return false;                 // TODO
}

bool Timeline::onCopy(Context* ctx)
{
  if (m_range.enabled()) {
    const ContextReader reader(ctx);
    if (reader.document()) {
      clipboard::copy_range(reader, m_range);
      return true;
    }
  }
  return false;
}

bool Timeline::onPaste(Context* ctx)
{
  if (clipboard::get_current_format() == clipboard::ClipboardDocumentRange) {
    clipboard::paste();
    return true;
  }
  else
    return false;
}

bool Timeline::onClear(Context* ctx)
{
  if (!m_document || !m_sprite || !m_range.enabled())
    return false;

  Command* cmd = nullptr;

  switch (m_range.type()) {
    case DocumentRange::kCels:
      cmd = CommandsModule::instance()->getCommandByName(CommandId::ClearCel);
      break;
    case DocumentRange::kFrames:
      cmd = CommandsModule::instance()->getCommandByName(CommandId::RemoveFrame);
      break;
    case DocumentRange::kLayers:
      cmd = CommandsModule::instance()->getCommandByName(CommandId::RemoveLayer);
      break;
  }

  if (cmd) {
    ctx->executeCommand(cmd);
    return true;
  }
  else
    return false;
}

void Timeline::onCancel(Context* ctx)
{
  m_range.disableRange();
  clearClipboardRange();
  invalidate();
}

} // namespace app<|MERGE_RESOLUTION|>--- conflicted
+++ resolved
@@ -55,16 +55,7 @@
 #include "ui/scroll_helper.h"
 #include "ui/ui.h"
 #include "base/unique_ptr.h"
-#include "she/surface.h"
-#include "she/system.h"
-#include "doc/conversion_she.h"
 #include "base/bind.h"
-#include "doc/algorithm/rotate.h"
-
-// TODO why we need this? It should be done in app/thumbnails.cpp
-#include "doc/algorithm/rotate.h"
-#include "doc/conversion_she.h"
-#include "she/system.h"
 
 #include <cstdio>
 #include <vector>
@@ -149,13 +140,8 @@
   , m_offset_count(0)
   , m_scroll(false)
   , m_fromTimeline(false)
-<<<<<<< HEAD
-  , m_thumbnailsOverlayVisible(false)
-  , m_thumbnailsOverlayDirection((int)(FRMSIZE*1.5), (int)(FRMSIZE*0.5))
-=======
   , m_overlayCel(NULL)
   , m_overlayDirection((int)(FRMSIZE*1.5), (int)(FRMSIZE*0.5))
->>>>>>> e953e17e
 {
   enableFlags(CTRL_RIGHT_CLICK);
 
@@ -188,11 +174,6 @@
 
 void Timeline::onThumbnailsPrefChange()
 {
-<<<<<<< HEAD
-  invalidate();
-}
-
-=======
   if (m_confPopup->isVisible()) {
     m_confPopup->updateThumbEnabled();
   }
@@ -223,7 +204,6 @@
   updateCelOverlayBounds(Hit(PART_CEL, layer, frame), true);
 }
 
->>>>>>> e953e17e
 void Timeline::updateUsingEditor(Editor* editor)
 {
   m_aniControls.updateUsingEditor(editor);
@@ -274,10 +254,6 @@
   m_state = STATE_STANDBY;
   m_hot.part = PART_NOTHING;
   m_clk.part = PART_NOTHING;
-
-  m_thumbnailsPrefConn.disconnect();
-  m_thumbnailsPrefConn = docPref().thumbnails.AfterChange.connect(
-    base::Bind<void>(&Timeline::onThumbnailsPrefChange, this));
 
   setFocusStop(true);
   regenerateLayers();
@@ -1145,10 +1121,6 @@
 void Timeline::onRemoveDocument(doc::Document* document)
 {
   if (document == m_document) {
-<<<<<<< HEAD
-    m_thumbnailsPrefConn.disconnect();
-=======
->>>>>>> e953e17e
     detachDocument();
   }
 }
@@ -1604,25 +1576,7 @@
   if (docPref().thumbnails.enabled() && image) {
     gfx::Rect thumb_bounds = gfx::Rect(bounds).offset(1,1).inflate(-1,-1);
 
-<<<<<<< HEAD
-    she::Surface* thumb_surf = thumb::get_cel_thumbnail(cel, thumb_bounds);
-
-    g->drawRgbaSurface(thumb_surf, thumb_bounds.x, thumb_bounds.y);
-
-    thumb_surf->dispose();
-  }
-}
-
-void Timeline::updateCelOverlayBounds(const Hit& hit)
-{
-  gfx::Rect inner, outer;
-
-  if (docPref().thumbnails.overlayEnabled() && hit.part == PART_CEL) {
-    m_thumbnailsOverlayHit = hit;
-
-    int max_size = FRMSIZE * docPref().thumbnails.overlaySize();
-=======
-    she::Surface* thumb_surf = UIContext::instance()->thumbnail(m_document, cel, thumb_bounds.size());
+    she::Surface* thumb_surf = thumb::get_cel_thumbnail(cel, thumb_bounds.size());
 
     g->drawRgbaSurface(thumb_surf, thumb_bounds.x, thumb_bounds.y);
   }
@@ -1647,7 +1601,6 @@
     m_overlayCel = cel;
 
     int max_size = FRMSIZE * docPref().overlay.size();
->>>>>>> e953e17e
     int width, height;
     if (m_sprite->width() > m_sprite->height()) {
       width  = max_size;
@@ -1661,39 +1614,22 @@
     gfx::Rect client_bounds = clientBounds();
     gfx::Point center = client_bounds.center();
 
-<<<<<<< HEAD
-    gfx::Rect bounds_cel = getPartBounds(m_thumbnailsOverlayHit);
-    inner = gfx::Rect(
-      bounds_cel.x + m_thumbnailsOverlayDirection.x,
-      bounds_cel.y + m_thumbnailsOverlayDirection.y,
-=======
     gfx::Rect bounds_cel = getPartBounds(m_overlayHit);
     inner = gfx::Rect(
       bounds_cel.x + m_overlayDirection.x,
       bounds_cel.y + m_overlayDirection.y,
->>>>>>> e953e17e
       width,
       height
     );
 
-<<<<<<< HEAD
-    if (!client_bounds.contains(inner)) {
-      m_thumbnailsOverlayDirection = gfx::Point(
-=======
     if (m_overlayInner.w != width || m_overlayInner.h != height || !client_bounds.contains(inner)) {
       m_overlayDirection = gfx::Point(
->>>>>>> e953e17e
         bounds_cel.x < center.x ? (int)(FRMSIZE*1.5) : -width -(int)(FRMSIZE*0.5),
         bounds_cel.y < center.y ? (int)(FRMSIZE*0.5) : -height+(int)(FRMSIZE*0.5)
       );
       inner.setOrigin(gfx::Point(
-<<<<<<< HEAD
-        bounds_cel.x + m_thumbnailsOverlayDirection.x,
-        bounds_cel.y + m_thumbnailsOverlayDirection.y
-=======
         bounds_cel.x + m_overlayDirection.x,
         bounds_cel.y + m_overlayDirection.y
->>>>>>> e953e17e
       ));
     }
 
@@ -1701,91 +1637,23 @@
   }
   else {
     outer = gfx::Rect(0, 0, 0, 0);
-<<<<<<< HEAD
-  }
-
-  if (outer != m_thumbnailsOverlayOuter) {
-    if (!m_thumbnailsOverlayOuter.isEmpty()) {
-      invalidateRect(gfx::Rect(m_thumbnailsOverlayOuter).offset(origin()));
-=======
     m_overlayCel = NULL;
   }
 
   if (outer != m_overlayOuter) {
     if (!m_overlayOuter.isEmpty()) {
       invalidateRect(gfx::Rect(m_overlayOuter).offset(origin()));
->>>>>>> e953e17e
     }
     if (!outer.isEmpty()) {
       invalidateRect(gfx::Rect(outer).offset(origin()));
     }
-<<<<<<< HEAD
-    m_thumbnailsOverlayVisible = !outer.isEmpty();
-    m_thumbnailsOverlayOuter = outer;
-    m_thumbnailsOverlayInner = inner;
-=======
     m_overlayOuter = outer;
     m_overlayInner = inner;
->>>>>>> e953e17e
   }
 }
 
 void Timeline::drawCelOverlay(ui::Graphics* g)
 {
-<<<<<<< HEAD
-  if (!m_thumbnailsOverlayVisible) {
-    return;
-  }
-
-  Layer *layer = m_layers[m_thumbnailsOverlayHit.layer];
-  Cel *cel = layer->cel(m_thumbnailsOverlayHit.frame);
-  if (!cel) {
-    return;
-  }
-  Image* image = cel->image();
-  if (!image) {
-    return;
-  }
-
-  IntersectClip clip(g, m_thumbnailsOverlayOuter);
-  if (!clip)
-    return;
-
-  base::UniquePtr<Image> overlay_img(
-    Image::create(image->pixelFormat(),
-                  m_thumbnailsOverlayInner.w,
-                  m_thumbnailsOverlayInner.h));
-
-  double scale = (
-    m_sprite->width() > m_sprite->height() ?
-    m_thumbnailsOverlayInner.w / (double)m_sprite->width() :
-    m_thumbnailsOverlayInner.h / (double)m_sprite->height()
-  );
-
-  clear_image(overlay_img, 0);
-  algorithm::scale_image(overlay_img, image,
-                         (int)(cel->x() * scale),
-                         (int)(cel->y() * scale),
-                         (int)(image->width() * scale),
-                         (int)(image->height() * scale),
-                         0, 0, image->width(), image->height());
-
-  she::Surface* overlay_surf = she::instance()->createRgbaSurface(
-    overlay_img->width(),
-    overlay_img->height());
-
-  convert_image_to_surface(overlay_img, m_sprite->palette(m_frame), overlay_surf,
-    0, 0, 0, 0, overlay_img->width(), overlay_img->height());
-
-  gfx::Color background = color_utils::color_for_ui(docPref().thumbnails.background());
-  gfx::Color border = color_utils::blackandwhite_neg(background);
-  g->fillRect(background, m_thumbnailsOverlayInner);
-  g->drawRgbaSurface(overlay_surf,
-    m_thumbnailsOverlayInner.x, m_thumbnailsOverlayInner.y);
-  g->drawRect(border, m_thumbnailsOverlayOuter);
-
-  overlay_surf->dispose();
-=======
   if (!m_overlayCel) {
     return;
   }
@@ -1815,8 +1683,7 @@
     (int)(image->height() * scale)
   );
 
-  she::Surface* overlay_surf = UIContext::instance()->thumbnail(
-    m_document, cel, overlay_size, cel_image_on_overlay);
+  she::Surface* overlay_surf = thumb::get_cel_thumbnail(cel, overlay_size, cel_image_on_overlay);
 
   gfx::Color background = color_utils::color_for_ui(docPref().thumbnails.background());
   gfx::Color border = color_utils::blackandwhite_neg(background);
@@ -1824,7 +1691,6 @@
   g->drawRgbaSurface(overlay_surf,
     m_overlayInner.x, m_overlayInner.y);
   g->drawRect(border, m_overlayOuter);
->>>>>>> e953e17e
 }
 
 void Timeline::drawCelLinkDecorators(ui::Graphics* g, const gfx::Rect& bounds,
