// Aseprite
// Copyright (C) 2020  Igara Studio S.A.
// Copyright (C) 2001-2017  David Capello
//
// This program is distributed under the terms of
// the End-User License Agreement for Aseprite.

#ifdef HAVE_CONFIG_H
#include "config.h"
#endif

#include "app/ui/palettes_listbox.h"

#include "app/app.h"
#include "app/doc.h"
#include "app/extensions.h"
#include "app/modules/palettes.h"
#include "app/res/palette_resource.h"
#include "app/res/palettes_loader_delegate.h"
#include "app/ui/doc_view.h"
#include "app/ui/editor/editor.h"
#include "app/ui/icon_button.h"
#include "app/ui/skin/skin_theme.h"
#include "app/ui_context.h"
#include "base/launcher.h"
#include "doc/palette.h"
#include "doc/sprite.h"
#include "os/surface.h"
#include "ui/graphics.h"
#include "ui/listitem.h"
#include "ui/message.h"
#include "ui/paint_event.h"
#include "ui/resize_event.h"
#include "ui/size_hint_event.h"
#include "ui/tooltips.h"
#include "ui/view.h"

namespace app {

using namespace ui;
using namespace app::skin;

static bool is_url_char(int chr)
{
  return ((chr >= 'a' && chr <= 'z') ||
          (chr >= 'A' && chr <= 'Z') ||
          (chr >= '0' && chr <= '9') ||
          (chr == ':' || chr == '/' || chr == '@' ||
           chr == '?' || chr == '!' || chr == '#' ||
           chr == '-' || chr == '_' || chr == '~' ||
           chr == '.' || chr == ',' || chr == ';' ||
           chr == '*' || chr == '+' || chr == '=' ||
           chr == '[' || chr == ']' ||
           chr == '(' || chr == ')' ||
           chr == '$' || chr == '\''));
}

class PalettesListItem : public ResourceListItem {

  class CommentButton : public IconButton {
  public:
    CommentButton(const std::string& comment)
      : IconButton(SkinTheme::instance()->parts.iconUserData())
      , m_comment(comment) {
      setFocusStop(false);
      initTheme();
    }

  private:
    void onInitTheme(InitThemeEvent& ev) override {
      IconButton::onInitTheme(ev);
      setBgColor(
        SkinTheme::instance()->colors.listitemNormalFace());
    }

    void onClick(Event& ev) override {
      IconButton::onClick(ev);

      std::string::size_type j, i = m_comment.find("http");
      if (i != std::string::npos) {
        for (j=i+4; j != m_comment.size() && is_url_char(m_comment[j]); ++j)
          ;
        base::launcher::open_url(m_comment.substr(i, j-i));
      }
    }

    std::string m_comment;
  };

public:
  PalettesListItem(Resource* resource, TooltipManager* tooltips)
    : ResourceListItem(resource)
    , m_comment(nullptr)
  {
    std::string comment = static_cast<PaletteResource*>(resource)->palette()->comment();
    if (!comment.empty()) {
      addChild(m_comment = new CommentButton(comment));

      tooltips->addTooltipFor(m_comment, comment, LEFT);
    }
  }

private:
  void onResize(ResizeEvent& ev) override {
    ResourceListItem::onResize(ev);

    if (m_comment) {
      auto reqSz = m_comment->sizeHint();
      m_comment->setBounds(
        gfx::Rect(ev.bounds().x+ev.bounds().w-reqSz.w,
                  ev.bounds().y+ev.bounds().h/2-reqSz.h/2,
                  reqSz.w, reqSz.h));
    }
  }

  CommentButton* m_comment;
};

PalettesListBox::PalettesListBox()
  : ResourcesListBox(new ResourcesLoader(new PalettesLoaderDelegate))
{
  addChild(&m_tooltips);

  m_extPaletteChanges =
    App::instance()->extensions().PalettesChange.connect(
<<<<<<< HEAD
      [this]{ reload(); });
=======
      base::Bind<void>(&PalettesListBox::reload, this));
  m_extPresetsChanges =
    App::instance()->PalettePresetsChange.connect(
      base::Bind<void>(&PalettesListBox::reload, this));
>>>>>>> 3035a571
}

doc::Palette* PalettesListBox::selectedPalette()
{
  Resource* resource = selectedResource();
  if (!resource)
    return NULL;

  return static_cast<PaletteResource*>(resource)->palette();
}

ResourceListItem* PalettesListBox::onCreateResourceItem(Resource* resource)
{
  return new PalettesListItem(resource, &m_tooltips);
}

void PalettesListBox::onResourceChange(Resource* resource)
{
  doc::Palette* palette = static_cast<PaletteResource*>(resource)->palette();
  PalChange(palette);
}

void PalettesListBox::onPaintResource(Graphics* g, gfx::Rect& bounds, Resource* resource)
{
  doc::Palette* palette = static_cast<PaletteResource*>(resource)->palette();
  os::Surface* tick = SkinTheme::instance()->parts.checkSelected()->bitmap(0);

  // Draw tick (to say "this palette matches the active sprite
  // palette").
  auto view = UIContext::instance()->activeView();
  if (view && view->document()) {
    auto docPal = view->document()->sprite()->palette(view->editor()->frame());
    if (docPal && *docPal == *palette)
      g->drawRgbaSurface(tick, bounds.x, bounds.y+bounds.h/2-tick->height()/2);
  }

  bounds.x += tick->width();
  bounds.w -= tick->width();

  gfx::Rect box(
    bounds.x, bounds.y+bounds.h-6*guiscale(),
    4*guiscale(), 4*guiscale());

  for (int i=0; i<palette->size(); ++i) {
    doc::color_t c = palette->getEntry(i);

    g->fillRect(gfx::rgba(
        doc::rgba_getr(c),
        doc::rgba_getg(c),
        doc::rgba_getb(c)), box);

    box.x += box.w;
  }
}

void PalettesListBox::onResourceSizeHint(Resource* resource, gfx::Size& size)
{
  size = gfx::Size(0, (2+16+2)*guiscale());
}

} // namespace app<|MERGE_RESOLUTION|>--- conflicted
+++ resolved
@@ -123,14 +123,10 @@
 
   m_extPaletteChanges =
     App::instance()->extensions().PalettesChange.connect(
-<<<<<<< HEAD
       [this]{ reload(); });
-=======
-      base::Bind<void>(&PalettesListBox::reload, this));
   m_extPresetsChanges =
     App::instance()->PalettePresetsChange.connect(
-      base::Bind<void>(&PalettesListBox::reload, this));
->>>>>>> 3035a571
+      [this]{ reload(); });
 }
 
 doc::Palette* PalettesListBox::selectedPalette()
