--- conflicted
+++ resolved
@@ -1119,7 +1119,7 @@
   }
   void onChangeSkew() {
     double newSkew = PI * m_skew.textDouble() / 180.0;
-    newSkew = base::clamp(newSkew, -PI*85.0/180.0, PI*85.0/180.0);
+    newSkew = std::clamp(newSkew, -PI*85.0/180.0, PI*85.0/180.0);
     m_t.skew(newSkew);
     updateEditor();
   }
@@ -1769,13 +1769,7 @@
   App::instance()->activeToolManager()->add_observer(this);
   UIContext::instance()->add_observer(this);
 
-<<<<<<< HEAD
-  pref.symmetryMode.enabled.AfterChange.connect(
-=======
-  auto& pref = Preferences::instance();
-
   m_symmModeConn = pref.symmetryMode.enabled.AfterChange.connect(
->>>>>>> 25fbe786
     [this]{ onSymmetryModeChange(); });
   m_fgColorConn = pref.colorBar.fgColor.AfterChange.connect(
     [this]{ onFgOrBgColorChange(doc::Brush::ImageColor::MainColor); });
