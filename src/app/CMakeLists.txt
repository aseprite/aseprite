--- conflicted
+++ resolved
@@ -388,11 +388,8 @@
     ui/preview_editor.cpp
     ui/recent_listbox.cpp
     ui/resources_listbox.cpp
-<<<<<<< HEAD
     ui/rgbmap_algorithm_selector.cpp
-=======
     ui/sampling_selector.cpp
->>>>>>> b212a244
     ui/search_entry.cpp
     ui/select_accelerator.cpp
     ui/selection_mode_field.cpp
