--- conflicted
+++ resolved
@@ -119,13 +119,8 @@
     sprite->setTotalFrames(frame_t(frameCount));
     sprite->setDurationForAllFrames(200);
 
-<<<<<<< HEAD
-    for(int i=0; i<layerCount; i++) {
+    for (int i=0; i<layerCount; i++) {
       sprite->root()->addLayer(new LayerImage(sprite));
-=======
-    for (int i=0; i<layerCount; i++) {
-      sprite->folder()->addLayer(new LayerImage(sprite));
->>>>>>> 2d776b97
     }
 
     // load image sheet
@@ -265,7 +260,7 @@
   // create PNG document
   Sprite* sheet_sprite = new Sprite(IMAGE_RGB, sheetWidth, sheetHeight, 256);
   LayerImage* sheet_layer = new LayerImage(sheet_sprite);
-  sheet_sprite->folder()->addLayer(sheet_layer);
+  sheet_sprite->root()->addLayer(sheet_layer);
   UniquePtr<Document> sheet_doc(new Document(sheet_sprite));
   ImageRef sheet_image(Image::create(IMAGE_RGB, sheetWidth, sheetHeight));
   Image* sheet = sheet_image.get();
@@ -335,13 +330,8 @@
         } // image
       } // cel
 
-<<<<<<< HEAD
       fop->setProgress(0.1 + 0.8 * (double)(index+1) / (double)imageCount);
       ++index;
-=======
-      fop->setProgress(0.25 + 0.5 * (double)(index+1) / (double)imageCount);
-
->>>>>>> 2d776b97
     } // layer
   } // frame
 
