// Aseprite
// Copyright (C) 2018-2022  Igara Studio S.A.
// Copyright (C) 2001-2018  David Capello
//
// This program is distributed under the terms of
// the End-User License Agreement for Aseprite.

#ifdef HAVE_CONFIG_H
#include "config.h"
#endif

#include "app/app.h"
#include "app/app_menus.h"
#include "app/commands/cmd_open_file.h"
#include "app/commands/command.h"
#include "app/commands/commands.h"
#include "app/commands/params.h"
#include "app/console.h"
#include "app/crash/data_recovery.h"
#include "app/doc.h"
#include "app/ini_file.h"
#include "app/modules/editors.h"
#include "app/modules/gfx.h"
#include "app/modules/gui.h"
#include "app/modules/palettes.h"
#include "app/pref/preferences.h"
#include "app/tools/ink.h"
#include "app/tools/tool_box.h"
#include "app/ui/editor/editor.h"
#include "app/ui/keyboard_shortcuts.h"
#include "app/ui/main_menu_bar.h"
#include "app/ui/main_menu_bar.h"
#include "app/ui/main_window.h"
#include "app/ui/skin/skin_property.h"
#include "app/ui/skin/skin_theme.h"
#include "app/ui/status_bar.h"
#include "app/ui/toolbar.h"
#include "app/ui_context.h"
#include "app/util/open_batch.h"
#include "base/fs.h"
#include "base/memory.h"
#include "base/string.h"
#include "doc/sprite.h"
#include "os/error.h"
#include "os/screen.h"
#include "os/surface.h"
#include "os/system.h"
#include "os/window.h"
#include "ui/intern.h"
#include "ui/ui.h"

#ifdef ENABLE_STEAM
  #include "steam/steam.h"
#endif

#include <algorithm>
#include <cstdio>
#include <list>
#include <vector>

#if defined(_DEBUG) && defined(ENABLE_DATA_RECOVERY)
#include "app/crash/data_recovery.h"
#include "app/modules/editors.h"
#endif

namespace app {

using namespace gfx;
using namespace ui;
using namespace app::skin;

static struct {
  int width;
  int height;
  int scale;
} try_resolutions[] = { { 1024, 768, 2 },
                        {  800, 600, 2 },
                        {  640, 480, 2 },
                        {  320, 240, 1 },
                        {  320, 200, 1 },
                        {    0,   0, 0 } };

//////////////////////////////////////////////////////////////////////

class CustomizedGuiManager : public ui::Manager
                           , public ui::LayoutIO {
public:
  CustomizedGuiManager(const os::WindowRef& nativeWindow)
    : ui::Manager(nativeWindow) {
  }

protected:
  bool onProcessMessage(Message* msg) override;
#if ENABLE_DEVMODE
  bool onProcessDevModeKeyDown(KeyMessage* msg);
#endif
  void onInitTheme(InitThemeEvent& ev) override;
  LayoutIO* onGetLayoutIO() override { return this; }
  void onNewDisplayConfiguration(Display* display) override;

  // LayoutIO implementation
  std::string loadLayout(Widget* widget) override;
  void saveLayout(Widget* widget, const std::string& str) override;
};

static os::WindowRef main_window = nullptr;
static CustomizedGuiManager* manager = nullptr;
static Theme* gui_theme = nullptr;

static ui::Timer* defered_invalid_timer = nullptr;
static gfx::Region defered_invalid_region;

// Load & save graphics configuration
static bool load_gui_config(os::WindowSpec& spec, bool& maximized);
static void save_gui_config();

static bool create_main_window(bool gpuAccel,
                               bool& maximized,
                               std::string& lastError)
{
  os::WindowSpec spec;
  if (!load_gui_config(spec, maximized))
    return false;

  // Scale is equal to 0 when it's the first time the program is
  // executed.
  int scale = Preferences::instance().general.screenScale();

  os::instance()->setGpuAcceleration(gpuAccel);

  try {
    if (!spec.frame().isEmpty() ||
        !spec.contentRect().isEmpty()) {
      spec.scale(scale == 0 ? 2: std::clamp(scale, 1, 4));
      main_window = os::instance()->makeWindow(spec);
    }
  }
  catch (const os::WindowCreationException& e) {
    lastError = e.what();
  }

  if (!main_window) {
    for (int c=0; try_resolutions[c].width; ++c) {
      try {
        spec.frame();
        spec.position(os::WindowSpec::Position::Default);
        spec.scale(scale == 0 ? try_resolutions[c].scale: scale);
        spec.contentRect(gfx::Rect(0, 0,
                                   try_resolutions[c].width * spec.scale(),
                                   try_resolutions[c].height * spec.scale()));
        main_window = os::instance()->makeWindow(spec);
        break;
      }
      catch (const os::WindowCreationException& e) {
        lastError = e.what();
      }
    }
  }

  if (main_window) {
    // Change the scale value only in the first run (this will be
    // saved when the program is closed).
    if (scale == 0)
      Preferences::instance().general.screenScale(main_window->scale());

    if (main_window->isMinimized())
      main_window->maximize();
  }

  return (main_window != nullptr);
}

// Initializes GUI.
int init_module_gui()
{
  auto& pref = Preferences::instance();
  bool maximized = false;
  std::string lastError = "Unknown error";
  bool gpuAccel = pref.general.gpuAcceleration();

  if (!create_main_window(gpuAccel, maximized, lastError)) {
    // If we've created the native window with hardware acceleration,
    // now we try to do it without hardware acceleration.
    if (gpuAccel &&
        os::instance()->hasCapability(os::Capabilities::GpuAccelerationSwitch)) {
      if (create_main_window(false, maximized, lastError)) {
        // Disable hardware acceleration
        pref.general.gpuAcceleration(false);
      }
    }
  }

  if (!main_window) {
    os::error_message(
      ("Unable to create a user-interface window.\nDetails: "+lastError+"\n").c_str());
    return -1;
  }

  // Create the default-manager
  manager = new CustomizedGuiManager(main_window);

  // Setup the GUI theme for all widgets
  gui_theme = new SkinTheme;
  ui::set_theme(gui_theme, pref.general.uiScale());

  if (maximized)
    main_window->maximize();

  // Handle live resize too redraw the entire manager, dispatch the UI
  // messages, and flip the window.
  os::instance()->handleWindowResize =
    [](os::Window* window) {
      Display* display = Manager::getDisplayFromNativeWindow(window);
      if (!display)
        display = manager->display();
      ASSERT(display);

      Message* msg = new Message(kResizeDisplayMessage);
      msg->setDisplay(display);
      msg->setRecipient(manager);
      msg->setPropagateToChildren(false);

      manager->enqueueMessage(msg);
      manager->dispatchMessages();
    };

  // Set graphics options for next time
  save_gui_config();

  update_windows_color_profile_from_preferences();

  return 0;
}

void exit_module_gui()
{
  save_gui_config();

  delete defered_invalid_timer;
  delete manager;

  // Now we can destroy theme
  ui::set_theme(nullptr, ui::guiscale());
  delete gui_theme;

  // This should be the last unref() of the display to delete it.
  main_window.reset();
}

void update_windows_color_profile_from_preferences()
{
  auto system = os::instance();

  gen::WindowColorProfile windowProfile;
  if (Preferences::instance().color.manage())
    windowProfile = Preferences::instance().color.windowProfile();
  else
    windowProfile = gen::WindowColorProfile::SRGB;

  os::ColorSpaceRef osCS = nullptr;

  switch (windowProfile) {
    case gen::WindowColorProfile::MONITOR:
      osCS = nullptr;
      break;
    case gen::WindowColorProfile::SRGB:
      osCS = system->makeColorSpace(gfx::ColorSpace::MakeSRGB());
      break;
    case gen::WindowColorProfile::SPECIFIC: {
      std::string name =
        Preferences::instance().color.windowProfileName();

      std::vector<os::ColorSpaceRef> colorSpaces;
      system->listColorSpaces(colorSpaces);

      for (auto& cs : colorSpaces) {
        auto gfxCs = cs->gfxColorSpace();
        if (gfxCs->type() == gfx::ColorSpace::ICC &&
            gfxCs->name() == name) {
          osCS = cs;
          break;
        }
      }
      break;
    }
  }

  // Set the default color space for all windows (osCS can be nullptr
  // which means that each window should use its monitor color space)
  system->setWindowsColorSpace(osCS);

  // Set the color space of all windows
  for (ui::Widget* widget : manager->children()) {
    ASSERT(widget->type() == ui::kWindowWidget);
    auto window = static_cast<ui::Window*>(widget);
    if (window->ownDisplay()) {
      if (auto display = window->display())
        display->nativeWindow()->setColorSpace(osCS);
    }
  }
}

static bool load_gui_config(os::WindowSpec& spec, bool& maximized)
{
  os::ScreenRef screen = os::instance()->mainScreen();
#ifdef LAF_SKIA
  ASSERT(screen);
#else
  // Compiled without Skia (none backend), without screen.
  if (!screen) {
    std::printf(
      "\n"
      "  Aseprite cannot initialize GUI because it was compiled with LAF_BACKEND=none\n"
      "\n"
      "  Check the documentation in:\n"
      "  https://github.com/aseprite/laf/blob/main/README.md\n"
      "  https://github.com/aseprite/aseprite/blob/main/INSTALL.md\n"
      "\n");
    return false;
  }
#endif

  spec.screen(screen);

  gfx::Rect frame;
  frame = get_config_rect("GfxMode", "Frame", frame);
  if (!frame.isEmpty()) {
    spec.position(os::WindowSpec::Position::Frame);

    // Limit the content rect position into the available workarea,
    // e.g. this is needed in case that the user closed Aseprite in a
    // 2nd monitor that then unplugged and start Aseprite again.
    bool ok = false;
    os::ScreenList screens;
    os::instance()->listScreens(screens);
    for (const auto& screen : screens) {
      gfx::Rect wa = screen->workarea();
      gfx::Rect intersection = (frame & wa);
      if (intersection.w >= 32 &&
          intersection.h >= 32) {
        ok = true;
        break;
      }
    }

    // Reset content rect
    if (!ok) {
      spec.position(os::WindowSpec::Position::Default);
      frame = gfx::Rect();
    }
  }

  if (frame.isEmpty()) {
    frame = screen->workarea().shrink(64);

    // Try to get Width/Height from previous Aseprite versions
    frame.w = get_config_int("GfxMode", "Width", frame.w);
    frame.h = get_config_int("GfxMode", "Height", frame.h);
  }
  spec.frame(frame);

  maximized = get_config_bool("GfxMode", "Maximized", true);

  ui::set_multiple_displays(Preferences::instance().experimental.multipleWindows());
  return true;
}

static void save_gui_config()
{
  os::Window* window = manager->display()->nativeWindow();
  if (window) {
    const bool maximized = (window->isMaximized() ||
                            window->isFullscreen());
    const gfx::Rect frame = (maximized ? window->restoredFrame():
                                         window->frame());

    set_config_bool("GfxMode", "Maximized", maximized);
    set_config_rect("GfxMode", "Frame", frame);
  }
}

void update_screen_for_document(const Doc* document)
{
  // Without document.
  if (!document) {
    // Well, change to the default palette.
    if (set_current_palette(NULL, false)) {
      // If the palette changes, refresh the whole screen.
      if (manager)
        manager->invalidate();
    }
  }
  // With a document.
  else {
    const_cast<Doc*>(document)->notifyGeneralUpdate();

    // Update the tabs (maybe the modified status has been changed).
    app_rebuild_documents_tabs();
  }
}

void load_window_pos(Window* window, const char* section,
                     const bool limitMinSize)
{
  Display* parentDisplay =
    (window->display() ? window->display():
                         window->manager()->display());
  Rect workarea =
    (get_multiple_displays() ?
     parentDisplay->nativeWindow()->screen()->workarea():
     parentDisplay->bounds());

  // Default position
  Rect origPos = window->bounds();

  // Load configurated position
  Rect pos = get_config_rect(section, "WindowPos", origPos);

  if (limitMinSize) {
<<<<<<< HEAD
    pos.w = base::clamp(pos.w, origPos.w, workarea.w);
    pos.h = base::clamp(pos.h, origPos.h, workarea.h);
=======
    pos.w = std::clamp(pos.w, orig_pos.w, ui::display_w());
    pos.h = std::clamp(pos.h, orig_pos.h, ui::display_h());
>>>>>>> 25fbe786
  }
  else {
    pos.w = std::min(pos.w, workarea.w);
    pos.h = std::min(pos.h, workarea.h);
  }

<<<<<<< HEAD
  pos.setOrigin(Point(base::clamp(pos.x, workarea.x, workarea.x2()-pos.w),
                      base::clamp(pos.y, workarea.y, workarea.y2()-pos.h)));
=======
  pos.setOrigin(Point(std::clamp(pos.x, 0, ui::display_w()-pos.w),
                      std::clamp(pos.y, 0, ui::display_h()-pos.h)));
>>>>>>> 25fbe786

  window->setBounds(pos);

  if (get_multiple_displays()) {
    Rect frame = get_config_rect(section, "WindowFrame", gfx::Rect());
    if (!frame.isEmpty()) {
      limit_with_workarea(parentDisplay, frame);
      window->loadNativeFrame(frame);
    }
  }
  else {
    del_config_value(section, "WindowFrame");
  }
}

void save_window_pos(Window* window, const char* section)
{
  gfx::Rect rc;

  if (!window->lastNativeFrame().isEmpty()) {
    const os::Window* mainNativeWindow = manager->display()->nativeWindow();
    rc = window->lastNativeFrame();
    set_config_rect(section, "WindowFrame", rc);
    rc.offset(-mainNativeWindow->frame().origin());
    rc /= mainNativeWindow->scale();
  }
  else {
    del_config_value(section, "WindowFrame");
    rc = window->bounds();
  }

  set_config_rect(section, "WindowPos", rc);
}

// TODO Replace this with new theme styles
Widget* setup_mini_font(Widget* widget)
{
  auto skinProp = get_skin_property(widget);
  skinProp->setMiniFont();
  return widget;
}

// TODO Replace this with new theme styles
Widget* setup_mini_look(Widget* widget)
{
  auto skinProp = get_skin_property(widget);
  skinProp->setLook(MiniLook);
  return widget;
}

//////////////////////////////////////////////////////////////////////
// Button style (convert radio or check buttons and draw it like
// normal buttons)

void defer_invalid_rect(const gfx::Rect& rc)
{
  if (!defered_invalid_timer)
    defered_invalid_timer = new ui::Timer(250, manager);

  defered_invalid_timer->stop();
  defered_invalid_timer->start();
  defered_invalid_region.createUnion(defered_invalid_region, gfx::Region(rc));
}

//////////////////////////////////////////////////////////////////////
// Manager event handler.

bool CustomizedGuiManager::onProcessMessage(Message* msg)
{
#ifdef ENABLE_STEAM
  if (auto steamAPI = steam::SteamAPI::instance())
    steamAPI->runCallbacks();
#endif

  switch (msg->type()) {

    case kCloseDisplayMessage:
      // Only call the exit command/close the app when the the main
      // display is the closed window in this kCloseDisplayMessage
      // message and it's the current running foreground window.
      if (msg->display() == this->display() &&
          getForegroundWindow() == App::instance()->mainWindow()) {
        // Execute the "Exit" command.
        Command* command = Commands::instance()->byId(CommandId::Exit());
        UIContext::instance()->executeCommandFromMenuOrShortcut(command);
        return true;
      }
      break;

    case kDropFilesMessage:
      // Files are processed only when the main window is the current
      // window running.
      //
      // TODO could we send the files to each dialog?
      if (getForegroundWindow() == App::instance()->mainWindow()) {
        base::paths files = static_cast<DropFilesMessage*>(msg)->files();
        UIContext* ctx = UIContext::instance();
        OpenBatchOfFiles batch;

        while (!files.empty()) {
          auto fn = files.front();
          files.erase(files.begin());

          // If the document is already open, select it.
          Doc* doc = ctx->documents().getByFileName(fn);
          if (doc) {
            DocView* docView = ctx->getFirstDocView(doc);
            if (docView)
              ctx->setActiveView(docView);
            else {
              ASSERT(false);    // Must be some DocView available
            }
          }
          // Load the file
          else {
            // Depending on the file type we will want to do different things:
            std::string extension = base::string_to_lower(
              base::get_file_extension(fn));

            // Install the extension
            if (extension == "aseprite-extension") {
              Command* cmd = Commands::instance()->byId(CommandId::Options());
              Params params;
              params.set("installExtension", fn.c_str());
              ctx->executeCommandFromMenuOrShortcut(cmd, params);
            }
            // Other extensions will be handled as an image/sprite
            else {
              batch.open(ctx, fn,
                         false); // Open all frames

              // Remove all used file names from the "dropped files"
              for (const auto& usedFn : batch.usedFiles()) {
                auto it = std::find(files.begin(), files.end(), usedFn);
                if (it != files.end())
                  files.erase(it);
              }
            }
          }
        }
      }
      break;

    case kKeyDownMessage: {
#if ENABLE_DEVMODE
      if (onProcessDevModeKeyDown(static_cast<KeyMessage*>(msg)))
        return true;
#endif  // ENABLE_DEVMODE

      // Call base impl to check if there is a foreground window as
      // top level that needs keys. (In this way we just do not
      // process keyboard shortcuts for menus and tools).
      if (Manager::onProcessMessage(msg))
        return true;

      KeyboardShortcuts* keys = KeyboardShortcuts::instance();
      for (const KeyPtr& key : *keys) {
        if (key->isPressed(msg, *keys)) {
          // Cancel menu-bar loops (to close any popup menu)
          App::instance()->mainWindow()->getMenuBar()->cancelMenuLoop();

          switch (key->type()) {

            case KeyType::Tool: {
              tools::Tool* current_tool = App::instance()->activeTool();
              tools::Tool* select_this_tool = key->tool();
              tools::ToolBox* toolbox = App::instance()->toolBox();
              std::vector<tools::Tool*> possibles;

              // Collect all tools with the pressed keyboard-shortcut
              for (tools::Tool* tool : *toolbox) {
                const KeyPtr key = KeyboardShortcuts::instance()->tool(tool);
                if (key && key->isPressed(msg, *keys))
                  possibles.push_back(tool);
              }

              if (possibles.size() >= 2) {
                bool done = false;

                for (size_t i=0; i<possibles.size(); ++i) {
                  if (possibles[i] != current_tool &&
                      ToolBar::instance()->isToolVisible(possibles[i])) {
                    select_this_tool = possibles[i];
                    done = true;
                    break;
                  }
                }

                if (!done) {
                  for (size_t i=0; i<possibles.size(); ++i) {
                    // If one of the possibilities is the current tool
                    if (possibles[i] == current_tool) {
                      // We select the next tool in the possibilities
                      select_this_tool = possibles[(i+1) % possibles.size()];
                      break;
                    }
                  }
                }
              }

              ToolBar::instance()->selectTool(select_this_tool);
              return true;
            }

            case KeyType::Command: {
              Command* command = key->command();

              // Commands are executed only when the main window is
              // the current window running.
              if (getForegroundWindow() == App::instance()->mainWindow()) {
                // OK, so we can execute the command represented
                // by the pressed-key in the message...
                UIContext::instance()->executeCommandFromMenuOrShortcut(
                  command, key->params());
                return true;
              }
              break;
            }

            case KeyType::Quicktool: {
              // Do nothing, it is used in the editor through the
              // KeyboardShortcuts::getCurrentQuicktool() function.
              break;
            }

          }
          break;
        }
      }
      break;
    }

    case kTimerMessage:
      if (static_cast<TimerMessage*>(msg)->timer() == defered_invalid_timer) {
        invalidateRegion(defered_invalid_region);
        defered_invalid_region.clear();
        defered_invalid_timer->stop();
      }
      break;

  }

  return Manager::onProcessMessage(msg);
}

#if ENABLE_DEVMODE
bool CustomizedGuiManager::onProcessDevModeKeyDown(KeyMessage* msg)
{
  // Ctrl+Shift+Q generates a crash (useful to test the anticrash feature)
  if (msg->ctrlPressed() &&
      msg->shiftPressed() &&
      msg->scancode() == kKeyQ) {
    int* p = nullptr;
    *p = 0;      // *Crash*
    return true; // This line should not be executed anyway
  }

  // Ctrl+F1 switches screen/UI scaling
  if (msg->ctrlPressed() &&
      msg->scancode() == kKeyF1) {
    try {
      os::Window* window = display()->nativeWindow();
      int screenScale = window->scale();
      int uiScale = ui::guiscale();

      if (msg->shiftPressed()) {
        if (screenScale == 2 && uiScale == 1) {
          screenScale = 1;
          uiScale = 1;
        }
        else if (screenScale == 1 && uiScale == 1) {
          screenScale = 1;
          uiScale = 2;
        }
        else if (screenScale == 1 && uiScale == 2) {
          screenScale = 2;
          uiScale = 1;
        }
      }
      else {
        if (screenScale == 2 && uiScale == 1) {
          screenScale = 1;
          uiScale = 2;
        }
        else if (screenScale == 1 && uiScale == 2) {
          screenScale = 1;
          uiScale = 1;
        }
        else if (screenScale == 1 && uiScale == 1) {
          screenScale = 2;
          uiScale = 1;
        }
      }

      if (uiScale != ui::guiscale()) {
        ui::set_theme(ui::get_theme(), uiScale);
      }
      if (screenScale != window->scale()) {
        updateAllDisplaysWithNewScale(screenScale);
      }
    }
    catch (const std::exception& ex) {
      Console::showException(ex);
    }
    return true;
  }

#ifdef ENABLE_DATA_RECOVERY
  // Ctrl+Shift+R recover active sprite from the backup store
  if (msg->ctrlPressed() &&
      msg->shiftPressed() &&
      msg->scancode() == kKeyR &&
      App::instance()->dataRecovery() &&
      App::instance()->dataRecovery()->activeSession() &&
      current_editor &&
      current_editor->document()) {
    Doc* doc = App::instance()
      ->dataRecovery()
      ->activeSession()
      ->restoreBackupById(current_editor->document()->id(), nullptr);
    if (doc)
      UIContext::instance()->documents().add(doc);
    return true;
  }
#endif  // ENABLE_DATA_RECOVERY

  return false;
}
#endif  // ENABLE_DEVMODE

void CustomizedGuiManager::onInitTheme(InitThemeEvent& ev)
{
  Manager::onInitTheme(ev);

  // Update the theme on all menus
  AppMenus::instance()->initTheme();
}

void CustomizedGuiManager::onNewDisplayConfiguration(Display* display)
{
  Manager::onNewDisplayConfiguration(display);

  // Only whne the main display/window is modified
  if (display == this->display()) {
    save_gui_config();

    // TODO Should we provide a more generic way for all ui::Window to
    //      detect the os::Window (or UI Screen Scaling) change?
    Console::notifyNewDisplayConfiguration();
  }
}

std::string CustomizedGuiManager::loadLayout(Widget* widget)
{
  if (widget->window() == nullptr)
    return "";

  std::string windowId = widget->window()->id();
  std::string widgetId = widget->id();

  return get_config_string(("layout:"+windowId).c_str(), widgetId.c_str(), "");
}

void CustomizedGuiManager::saveLayout(Widget* widget, const std::string& str)
{
  if (widget->window() == NULL)
    return;

  std::string windowId = widget->window()->id();
  std::string widgetId = widget->id();

  set_config_string(("layout:"+windowId).c_str(),
                    widgetId.c_str(),
                    str.c_str());
}

} // namespace app<|MERGE_RESOLUTION|>--- conflicted
+++ resolved
@@ -417,26 +417,16 @@
   Rect pos = get_config_rect(section, "WindowPos", origPos);
 
   if (limitMinSize) {
-<<<<<<< HEAD
-    pos.w = base::clamp(pos.w, origPos.w, workarea.w);
-    pos.h = base::clamp(pos.h, origPos.h, workarea.h);
-=======
-    pos.w = std::clamp(pos.w, orig_pos.w, ui::display_w());
-    pos.h = std::clamp(pos.h, orig_pos.h, ui::display_h());
->>>>>>> 25fbe786
+    pos.w = std::clamp(pos.w, origPos.w, workarea.w);
+    pos.h = std::clamp(pos.h, origPos.h, workarea.h);
   }
   else {
     pos.w = std::min(pos.w, workarea.w);
     pos.h = std::min(pos.h, workarea.h);
   }
 
-<<<<<<< HEAD
-  pos.setOrigin(Point(base::clamp(pos.x, workarea.x, workarea.x2()-pos.w),
-                      base::clamp(pos.y, workarea.y, workarea.y2()-pos.h)));
-=======
-  pos.setOrigin(Point(std::clamp(pos.x, 0, ui::display_w()-pos.w),
-                      std::clamp(pos.y, 0, ui::display_h()-pos.h)));
->>>>>>> 25fbe786
+  pos.setOrigin(Point(std::clamp(pos.x, workarea.x, workarea.x2()-pos.w),
+                      std::clamp(pos.y, workarea.y, workarea.y2()-pos.h)));
 
   window->setBounds(pos);
 
