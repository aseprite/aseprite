// Aseprite UI Library
// Copyright (C) 2018-2021  Igara Studio S.A.
// Copyright (C) 2001-2016  David Capello
//
// This file is released under the terms of the MIT license.
// Read LICENSE.txt for more information.

#ifdef HAVE_CONFIG_H
#include "config.h"
#endif

#include "ui/overlay.h"

#include "os/surface.h"
#include "os/system.h"
#include "ui/display.h"

namespace ui {

Overlay::Overlay(Display* display,
                 const os::SurfaceRef& overlaySurface,
                 const gfx::Point& pos,
                 ZOrder zorder)
  : m_display(display)
  , m_surface(overlaySurface)
  , m_overlap(nullptr)
  , m_captured(nullptr)
  , m_pos(pos)
  , m_zorder(zorder)
{
}

Overlay::~Overlay()
{
  ASSERT(!m_captured);

  if (m_surface) {
    if (m_display)
      m_display->invalidateRect(bounds());
    m_surface.reset();
  }

  if (m_overlap)
    m_overlap.reset();
}

os::SurfaceRef Overlay::setSurface(const os::SurfaceRef& newSurface)
{
  os::SurfaceRef oldSurface = m_surface;
  m_surface = newSurface;
  return oldSurface;
}

gfx::Rect Overlay::bounds() const
{
  if (m_surface)
    return gfx::Rect(m_pos.x, m_pos.y, m_surface->width(), m_surface->height());
  else
    return gfx::Rect(0, 0, 0, 0);
}

void Overlay::drawOverlay()
{
  if (!m_surface ||
      !m_captured)
    return;

  os::SurfaceLock lock(m_surface.get());
  m_captured->drawRgbaSurface(m_surface.get(), m_pos.x, m_pos.y);

  m_display->dirtyRect(
    gfx::Rect(m_pos.x, m_pos.y,
              m_surface->width(),
              m_surface->height()));
}

void Overlay::moveOverlay(const gfx::Point& newPos)
{
  if (m_captured)
    restoreOverlappedArea(gfx::Rect());

  m_pos = newPos;
}

void Overlay::captureOverlappedArea()
{
  if (!m_surface ||
      m_captured)
    return;

  os::Surface* displaySurface = m_display->surface();
  os::SurfaceLock lockDisplaySurface(displaySurface);

  if (!m_overlap) {
    // Use the same color space for the overlay as in the screen
    m_overlap = os::instance()->makeSurface(m_surface->width(),
                                            m_surface->height(),
                                            displaySurface->colorSpace());
  }

  os::SurfaceLock lock(m_overlap.get());
<<<<<<< HEAD
  displaySurface->blitTo(m_overlap.get(), m_pos.x, m_pos.y, 0, 0,
                         m_overlap->width(), m_overlap->height());
=======
  screen->blitTo(m_overlap.get(), m_pos.x, m_pos.y, 0, 0,
                 m_overlap->width(), m_overlap->height());
  m_overlap->setImmutable();
>>>>>>> b5f18921

  m_captured = displaySurface;
}

void Overlay::restoreOverlappedArea(const gfx::Rect& restoreBounds)
{
  if (!m_surface ||
      !m_overlap ||
      !m_captured)
    return;

  if (!restoreBounds.isEmpty() &&
      !restoreBounds.intersects(bounds()))
    return;

  os::SurfaceLock lock(m_overlap.get());
  m_overlap->blitTo(m_captured, 0, 0, m_pos.x, m_pos.y,
                    m_overlap->width(), m_overlap->height());

  m_display->dirtyRect(bounds());
  m_captured = nullptr;
}

}<|MERGE_RESOLUTION|>--- conflicted
+++ resolved
@@ -99,14 +99,9 @@
   }
 
   os::SurfaceLock lock(m_overlap.get());
-<<<<<<< HEAD
   displaySurface->blitTo(m_overlap.get(), m_pos.x, m_pos.y, 0, 0,
                          m_overlap->width(), m_overlap->height());
-=======
-  screen->blitTo(m_overlap.get(), m_pos.x, m_pos.y, 0, 0,
-                 m_overlap->width(), m_overlap->height());
   m_overlap->setImmutable();
->>>>>>> b5f18921
 
   m_captured = displaySurface;
 }
