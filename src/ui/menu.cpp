// Aseprite UI Library
// Copyright (C) 2018-2022  Igara Studio S.A.
// Copyright (C) 2001-2018  David Capello
//
// This file is released under the terms of the MIT license.
// Read LICENSE.txt for more information.

#ifdef HAVE_CONFIG_H
#include "config.h"
#endif

#include "ui/menu.h"

#include "gfx/size.h"
#include "os/font.h"
#include "ui/display.h"
#include "ui/intern.h"
#include "ui/ui.h"

#include <algorithm>
#include <cctype>
#include <memory>

static const int kTimeoutToOpenSubmenu = 250;

namespace ui {

using namespace gfx;

//////////////////////////////////////////////////////////////////////
// Internal messages: to move between menus

RegisterMessage kOpenMenuItemMessage;
RegisterMessage kCloseMenuItemMessage;
RegisterMessage kClosePopupMessage;
RegisterMessage kExecuteMenuItemMessage;

class OpenMenuItemMessage : public Message {
public:
  OpenMenuItemMessage(bool select_first) :
    Message(kOpenMenuItemMessage),
    m_select_first(select_first) {
  }

  // If this value is true, it means that after opening the menu, we
  // have to select the first item (i.e. highlighting it).
  bool select_first() const { return m_select_first; }

private:
  bool m_select_first;
};

class CloseMenuItemMessage : public Message {
public:
  CloseMenuItemMessage(bool last_of_close_chain) :
    Message(kCloseMenuItemMessage),
    m_last_of_close_chain(last_of_close_chain) {
  }

  // This fields is used to indicate the end of a sequence of
  // kOpenMenuItemMessage and kCloseMenuItemMessage messages. If it is true
  // the message is the last one of the chain, which means that no
  // more kOpenMenuItemMessage or kCloseMenuItemMessage messages are in the queue.
  bool last_of_close_chain() const { return m_last_of_close_chain; }

private:
  bool m_last_of_close_chain;
};

// Data for the main jmenubar or the first popuped-jmenubox
struct MenuBaseData {
  // True when the menu-items must be opened with the cursor movement
  bool was_clicked;

  // True when there's kOpen/CloseMenuItemMessage messages in queue, to
  // avoid start processing another menuitem-request when we're
  // already working in one
  bool is_processing;

  // True when the kMouseDownMessage is being filtered
  bool is_filtering;

  bool close_all;

  MenuBaseData() {
    was_clicked = false;
    is_filtering = false;
    is_processing = false;
    close_all = false;
  }

};

static MenuBox* get_base_menubox(Widget* widget);
static MenuBaseData* get_base(Widget* widget);

static MenuItem* check_for_letter(Menu* menu, const KeyMessage* keymsg);

static MenuItem* find_nextitem(Menu* menu, MenuItem* menuitem);
static MenuItem* find_previtem(Menu* menu, MenuItem* menuitem);

static void choose_side(gfx::Rect& bounds,
                        const gfx::Rect& workarea,
                        const gfx::Rect& parentBounds)
{
  int scale = guiscale();
  if (get_multiple_displays())
    scale = Manager::getDefault()->display()->scale();

  int x_left = parentBounds.x - bounds.w + 1*scale;
  int x_right = parentBounds.x2() - 1*scale;
  int x, y = bounds.y;
  Rect r1(0, 0, bounds.w, bounds.h);
  Rect r2(0, 0, bounds.w, bounds.h);

  r1.x = x_left = std::clamp(x_left, workarea.x, workarea.x2()-bounds.w);
  r2.x = x_right = std::clamp(x_right, workarea.x, workarea.x2()-bounds.w);
  r1.y = r2.y = y = std::clamp(y, workarea.y, workarea.y2()-bounds.h);

  // Calculate both intersections
  const gfx::Rect s1 = r1.createIntersection(parentBounds);
  const gfx::Rect s2 = r2.createIntersection(parentBounds);

  if (s2.isEmpty())
    x = x_right;        // Use the right because there aren't intersection with it
  else if (s1.isEmpty())
    x = x_left;         // Use the left because there are not intersection
  else if (s2.w*s2.h <= s1.w*s1.h)
    x = x_right;        // Use the right because there are less intersection area
  else
    x = x_left;         // Use the left because there are less intersection area

  bounds.x = x;
  bounds.y = y;
}

static void add_scrollbars_if_needed(MenuBoxWindow* window,
                                     const gfx::Rect& workarea,
                                     gfx::Rect& bounds)
{
  gfx::Rect rc = bounds;

  if (rc.x < workarea.x) {
    rc.w -= (workarea.x - rc.x);
    rc.x = workarea.x;
  }
  if (rc.x2() > workarea.x2()) {
    rc.w = workarea.x2() - rc.x;
  }

  bool vscrollbarsAdded = false;
  if (rc.y < workarea.y) {
    rc.h -= (workarea.y - rc.y);
    rc.y = workarea.y;
    vscrollbarsAdded = true;
  }
  if (rc.y2() > workarea.y2()) {
    rc.h = workarea.y2() - rc.y;
    vscrollbarsAdded = true;
  }

  if (rc == bounds)
    return;

  MenuBox* menubox = window->menubox();
  View* view = new View;
  view->InitTheme.connect([view]{ view->noBorderNoChildSpacing(); });
  view->initTheme();

  if (vscrollbarsAdded) {
    int barWidth = view->verticalBar()->getBarWidth();;
    if (get_multiple_displays())
      barWidth *= window->display()->scale();

    rc.w += 2*barWidth;
    if (rc.x2() > workarea.x2()) {
      rc.x = workarea.x2() - rc.w;
      if (rc.x < workarea.x) {
        rc.x = workarea.x;
        rc.w = workarea.w;
      }
    }
  }

  // New bounds
  bounds = rc;

  window->removeChild(menubox);
  view->attachToView(menubox);
  window->addChild(view);
}

//////////////////////////////////////////////////////////////////////
// Menu

Menu::Menu()
  : Widget(kMenuWidget)
  , m_menuitem(nullptr)
{
  enableFlags(IGNORE_MOUSE);
  initTheme();
}

Menu::~Menu()
{
  if (m_menuitem) {
    if (m_menuitem->getSubmenu() == this) {
      m_menuitem->setSubmenu(nullptr);
    }
    else {
      ASSERT(m_menuitem->getSubmenu() == nullptr);
    }
  }
}

void Menu::onOpenPopup()
{
  OpenPopup();
}

//////////////////////////////////////////////////////////////////////
// MenuBox

MenuBox::MenuBox(WidgetType type)
 : Widget(type)
 , m_base(nullptr)
{
  this->setFocusStop(true);
  initTheme();
}

MenuBox::~MenuBox()
{
  stopFilteringMouseDown();
}

//////////////////////////////////////////////////////////////////////
// MenuBar

bool MenuBar::m_expandOnMouseover = false;

MenuBar::MenuBar(ProcessTopLevelShortcuts processShortcuts)
  : MenuBox(kMenuBarWidget)
  , m_processTopLevelShortcuts(processShortcuts == ProcessTopLevelShortcuts::kYes)
{
  createBase();
}

// static
bool MenuBar::expandOnMouseover()
{
  return m_expandOnMouseover;
}

// static
void MenuBar::setExpandOnMouseover(bool state)
{
  m_expandOnMouseover = state;
}

//////////////////////////////////////////////////////////////////////
// MenuItem

MenuItem::MenuItem(const std::string& text)
  : Widget(kMenuItemWidget)
{
  m_highlighted = false;
  m_submenu = nullptr;
  m_submenu_menubox = nullptr;

  setText(text);
  initTheme();
}

MenuItem::~MenuItem()
{
  delete m_submenu;
}

Menu* MenuBox::getMenu()
{
  if (children().empty())
    return nullptr;
  else
    return static_cast<Menu*>(children().front());
}

MenuBaseData* MenuBox::createBase()
{
  m_base.reset(new MenuBaseData);
  return m_base.get();
}

Menu* MenuItem::getSubmenu()
{
  return m_submenu;
}

void MenuBox::setMenu(Menu* menu)
{
  if (Menu* oldMenu = getMenu())
    removeChild(oldMenu);

  if (menu) {
    ASSERT_VALID_WIDGET(menu);
    addChild(menu);
  }
}

void MenuItem::setSubmenu(Menu* menu)
{
  if (m_submenu)
    m_submenu->setOwnerMenuItem(nullptr);

  m_submenu = menu;

  if (m_submenu) {
    ASSERT_VALID_WIDGET(m_submenu);
    m_submenu->setOwnerMenuItem(this);
  }
}

void MenuItem::openSubmenu()
{
  if (auto menu = static_cast<Menu*>(parent()))
    menu->highlightItem(this, true, true, true);
}

bool MenuItem::isHighlighted() const
{
  return m_highlighted;
}

void MenuItem::setHighlighted(bool state)
{
  m_highlighted = state;
}

bool MenuItem::hasSubmenu() const
{
  return (m_submenu && !m_submenu->children().empty());
}

void Menu::showPopup(const gfx::Point& pos,
                     Display* parentDisplay)
{
  // Generally, when we call showPopup() the menu shouldn't contain a
  // parent menu-box, because we're filtering kMouseDownMessage to
  // close the popup automatically when we click outside the menubox.
  // Anyway there is one specific case were a clicked widget might
  // call showPopup() when it's clicked the first time, and a second
  // click could generate a kDoubleClickMessage which is then
  // converted to kMouseDownMessage to finally call showPopup() again.
  // In this case, the menu is already in a menubox.
  if (parent()) {
    static_cast<MenuBox*>(parent())->cancelMenuLoop();
    return;
  }

  // New window and new menu-box
  MenuBoxWindow window;
  window.Open.connect([this]{ this->onOpenPopup(); });

  MenuBox* menubox = window.menubox();
  MenuBaseData* base = menubox->createBase();
  base->was_clicked = true;

  // Set children
  menubox->setMenu(this);
  menubox->startFilteringMouseDown();

  window.remapWindow();
  fit_bounds(parentDisplay,
             &window,
             gfx::Rect(pos, window.size()),
             [&window, pos](const gfx::Rect& workarea,
                            gfx::Rect& bounds,
                            std::function<gfx::Rect(Widget*)> getWidgetBounds) {
               choose_side(bounds, workarea, gfx::Rect(bounds.x-1, bounds.y, 1, 1));
               add_scrollbars_if_needed(&window, workarea, bounds);
             });

  // Set the focus to the new menubox
  Manager* manager = Manager::getDefault();
  manager->setFocus(menubox);

  // Open the window
  window.openWindowInForeground();

  // Free the keyboard focus if it's in the menu popup, in other case
  // it means that the user set the focus to other specific widget
  // before we closed the popup.
  Widget* focus = manager->getFocus();
  if (focus && focus->window() == &window)
    focus->releaseFocus();

  menubox->stopFilteringMouseDown();
}

Widget* Menu::findItemById(const char* id) const
{
  Widget* result = findChild(id);
  if (result)
    return result;
  for (auto child : children()) {
    if (child->type() == kMenuItemWidget) {
      if (Menu* submenu = static_cast<MenuItem*>(child)->getSubmenu()) {
        result = submenu->findItemById(id);
        if (result)
          return result;
      }
    }
  }
  return nullptr;
}

void Menu::onPaint(PaintEvent& ev)
{
  theme()->paintMenu(ev);
}

void Menu::onResize(ResizeEvent& ev)
{
  setBoundsQuietly(ev.bounds());

  Rect cpos = childrenBounds();
  bool isBar = (parent()->type() == kMenuBarWidget);

  for (auto child : children()) {
    Size reqSize = child->sizeHint();

    if (isBar)
      cpos.w = reqSize.w;
    else
      cpos.h = reqSize.h;

    child->setBounds(cpos);

    if (isBar)
      cpos.x += cpos.w;
    else
      cpos.y += cpos.h;
  }
}

void Menu::onSizeHint(SizeHintEvent& ev)
{
  Size size(0, 0);
  Size reqSize;

  for (auto it=children().begin(),
         end=children().end();
         it!=end; ) {
    auto next = it;
    ++next;

    reqSize = (*it)->sizeHint();

    if (parent() &&
        parent()->type() == kMenuBarWidget) {
      size.w += reqSize.w + ((next != end) ? childSpacing(): 0);
      size.h = std::max(size.h, reqSize.h);
    }
    else {
      size.w = std::max(size.w, reqSize.w);
      size.h += reqSize.h + ((next != end) ? childSpacing(): 0);
    }

    it = next;
  }

  size.w += border().width();
  size.h += border().height();

  ev.setSizeHint(size);
}

bool MenuBox::onProcessMessage(Message* msg)
{
  Menu* menu = MenuBox::getMenu();

  switch (msg->type()) {

    case kMouseMoveMessage: {
      MenuBaseData* base = get_base(this);
      ASSERT(base);
      if (!base)
        break;

      if (!base->was_clicked)
        break;

      [[fallthrough]];
    }

    case kMouseDownMessage:
    case kDoubleClickMessage:
      if (menu && msg->display()) {
        ASSERT(menu->parent() == this);

        MenuBaseData* base = get_base(this);
        ASSERT(base);
        if (!base)
          break;

        if (base->is_processing)
          break;

        const gfx::Point mousePos = static_cast<MouseMessage*>(msg)->position();
        const gfx::Point screenPos = msg->display()->nativeWindow()->pointToScreen(mousePos);

        // Get the widget below the mouse cursor
        auto mgr = manager();
        if (!mgr)
          break;

        Widget* picked = mgr->pick(mousePos);

        // Here we catch the filtered messages (menu-bar or the
        // popuped menu-box) to detect if the user press outside of
        // the widget
        if (msg->type() == kMouseDownMessage && m_base != nullptr) {
<<<<<<< HEAD
          Widget* picked = manager()->pickFromScreenPos(screenPos);

=======
>>>>>>> 57064e6d
          // If one of these conditions are accomplished we have to
          // close all menus (back to menu-bar or close the popuped
          // menubox), this is the place where we control if...
          if (picked == nullptr ||         // If the button was clicked nowhere
              picked == this ||         // If the button was clicked in this menubox
              // The picked widget isn't from the same tree of menus
              (get_base_menubox(picked) != this ||
               (this->type() == kMenuBarWidget &&
                picked->type() == kMenuWidget))) {
            // The user click outside all the menu-box/menu-items, close all
            menu->closeAll();

            // Change to "return false" if you want to send the click
            // to the window after closing all menus.
            return true;
          }
        }

<<<<<<< HEAD
        // Get the widget below the mouse cursor
        if (Widget* picked = menu->pickFromScreenPos(screenPos)) {
=======
        if (picked) {
>>>>>>> 57064e6d
          if ((picked->type() == kMenuItemWidget) &&
              !(picked->hasFlags(DISABLED))) {
            MenuItem* pickedItem = static_cast<MenuItem*>(picked);

            // If the picked menu-item is not highlighted...
            if (!pickedItem->isHighlighted()) {
              // In menu-bar always open the submenu, in other popup-menus
              // open the submenu only if the user does click
              bool open_submenu =
                (this->type() == kMenuBarWidget) ||
                (msg->type() == kMouseDownMessage);

              menu->highlightItem(pickedItem, false, open_submenu, false);
            }
            // If the user pressed in a highlighted menu-item (maybe
            // the user was waiting for the timer to open the
            // submenu...)
            else if (msg->type() == kMouseDownMessage &&
                     pickedItem->hasSubmenu()) {
              pickedItem->stopTimer();

              // If the submenu is closed, open it
              if (!pickedItem->hasSubmenuOpened())
                pickedItem->openSubmenu(false);
              else if (pickedItem->inBar()) {
                pickedItem->getSubmenu()->closeAll();

                // Set this flag to false so the submenu is not open
                // again on kMouseMoveMessage.
                base->was_clicked = false;
              }
            }
          }
          else if (!base->was_clicked) {
            menu->unhighlightItem();
          }
        }
      }
      break;

    case kMouseLeaveMessage:
      if (menu) {
        MenuBaseData* base = get_base(this);
        ASSERT(base);
        if (!base)
          break;

        if (base->is_processing)
          break;

        MenuItem* highlight = menu->getHighlightedItem();
        if (highlight && !highlight->hasSubmenuOpened())
          menu->unhighlightItem();
      }
      break;

    case kMouseUpMessage:
      if (menu) {
        MenuBaseData* base = get_base(this);
        ASSERT(base);
        if (!base)
          break;

        if (base->is_processing)
          break;

        // The item is highlighted and not opened (and the timer to open the submenu is stopped)
        MenuItem* highlight = menu->getHighlightedItem();
        if (highlight &&
            !highlight->hasSubmenuOpened() &&
            highlight->m_submenu_timer == nullptr) {
          menu->closeAll();
          highlight->executeClick();
        }
      }
      break;

    case kKeyDownMessage:
      if (menu) {
        MenuItem* selected;

        MenuBaseData* base = get_base(this);
        ASSERT(base);
        if (!base)
          break;

        if (base->is_processing)
          break;

        base->was_clicked = false;

        // Check for ALT+some underlined letter
        if (((this->type() == kMenuBoxWidget) && (msg->modifiers() == kKeyNoneModifier || // <-- Inside menu-boxes we can use letters without Alt modifier pressed
                                                  msg->modifiers() == kKeyAltModifier)) ||
            ((this->type() == kMenuBarWidget) && (msg->modifiers() == kKeyAltModifier) &&
             static_cast<MenuBar*>(this)->processTopLevelShortcuts())) {
          auto keymsg = static_cast<KeyMessage*>(msg);
          selected = check_for_letter(menu, keymsg);
          if (selected) {
            menu->highlightItem(selected, true, true, true);
            return true;
          }
        }

        // Highlight movement with keyboard
        if (this->hasFocus()) {
          MenuItem* highlight = menu->getHighlightedItem();
          MenuItem* child_with_submenu_opened = nullptr;
          bool used = false;

          // Search a child with highlight or the submenu opened
          for (auto child : menu->children()) {
            if (child->type() != kMenuItemWidget)
              continue;

            if (static_cast<MenuItem*>(child)->hasSubmenuOpened())
              child_with_submenu_opened = static_cast<MenuItem*>(child);
          }

          if (!highlight && child_with_submenu_opened)
            highlight = child_with_submenu_opened;

          switch (static_cast<KeyMessage*>(msg)->scancode()) {

            case kKeyEsc:
              // In menu-bar
              if (this->type() == kMenuBarWidget) {
                if (highlight) {
                  cancelMenuLoop();
                  used = true;
                }
              }
              // In menu-boxes
              else {
                if (child_with_submenu_opened) {
                  child_with_submenu_opened->closeSubmenu(true);
                  used = true;
                }
                // Go to parent
                else if (menu->m_menuitem) {
                  // Just retrogress one parent-level
                  menu->m_menuitem->closeSubmenu(true);
                  used = true;
                }
              }
              break;

            case kKeyUp:
              // In menu-bar
              if (this->type() == kMenuBarWidget) {
                if (child_with_submenu_opened)
                  child_with_submenu_opened->closeSubmenu(true);
              }
              // In menu-boxes
              else {
                // Go to previous
                highlight = find_previtem(menu, highlight);
                menu->highlightItem(highlight, false, false, false);
              }
              used = true;
              break;

            case kKeyDown:
              // In menu-bar
              if (this->type() == kMenuBarWidget) {
                // Select the active menu
                menu->highlightItem(highlight, true, true, true);
              }
              // In menu-boxes
              else {
                // Go to next
                highlight = find_nextitem(menu, highlight);
                menu->highlightItem(highlight, false, false, false);
              }
              used = true;
              break;

            case kKeyLeft:
              // In menu-bar
              if (this->type() == kMenuBarWidget) {
                // Go to previous
                highlight = find_previtem(menu, highlight);
                menu->highlightItem(highlight, false, false, false);
              }
              // In menu-boxes
              else {
                // Go to parent
                if (menu->m_menuitem) {
                  Widget* parent = menu->m_menuitem->parent()->parent();

                  // Go to the previous item in the parent

                  // If the parent is the menu-bar
                  if (parent->type() == kMenuBarWidget) {
                    menu = static_cast<MenuBar*>(parent)->getMenu();
                    MenuItem* menuitem = find_previtem(menu, menu->getHighlightedItem());

                    // Go to previous item in the parent
                    menu->highlightItem(menuitem, false, true, true);
                  }
                  // If the parent isn't the menu-bar
                  else {
                    // Just retrogress one parent-level
                    menu->m_menuitem->closeSubmenu(true);
                  }
                }
              }
              used = true;
              break;

            case kKeyRight:
              // In menu-bar
              if (this->type() == kMenuBarWidget) {
                // Go to next
                highlight = find_nextitem(menu, highlight);
                menu->highlightItem(highlight, false, false, false);
              }
              // In menu-boxes
              else {
                // Enter in sub-menu
                if (highlight && highlight->hasSubmenu()) {
                  menu->highlightItem(highlight, true, true, true);
                }
                // Go to parent
                else if (menu->m_menuitem) {
                  // Get the root menu
                  MenuBox* root = get_base_menubox(this);
                  ASSERT(root);
                  if (!root)
                    break;
                  menu = root->getMenu();

                  // Go to the next item in the root
                  MenuItem* menuitem = find_nextitem(menu, menu->getHighlightedItem());

                  // Open the sub-menu
                  menu->highlightItem(menuitem, false, true, true);
                }
              }
              used = true;
              break;

            case kKeyEnter:
            case kKeyEnterPad:
              if (highlight)
                menu->highlightItem(highlight, true, true, true);
              used = true;
              break;
          }

          // Return true if we've already consumed the key.
          if (used) {
            return true;
          }
          // If the user presses the ALT key we close everything.
          else if (static_cast<KeyMessage*>(msg)->scancode() == kKeyAlt) {
            cancelMenuLoop();
          }
        }
      }
      break;

    case kMouseWheelMessage: {
      View* view = View::getView(this);
      if (view) {
        auto mouseMsg = static_cast<MouseMessage*>(msg);
        gfx::Point scroll = view->viewScroll();

        if (mouseMsg->preciseWheel())
          scroll += mouseMsg->wheelDelta();
        else
          scroll += mouseMsg->wheelDelta() * textHeight()*3;

        view->setViewScroll(scroll);
      }
      break;
    }

    default:
      if (msg->type() == kClosePopupMessage) {
        window()->closeWindow(nullptr);
      }
      break;

  }

  return Widget::onProcessMessage(msg);
}

void MenuBox::onResize(ResizeEvent& ev)
{
  setBoundsQuietly(ev.bounds());

  if (Menu* menu = getMenu())
    menu->setBounds(childrenBounds());
}

void MenuBox::onSizeHint(SizeHintEvent& ev)
{
  Size size(0, 0);

  if (Menu* menu = getMenu())
    size = menu->sizeHint();

  size.w += border().width();
  size.h += border().height();

  ev.setSizeHint(size);
}

bool MenuItem::onProcessMessage(Message* msg)
{
  switch (msg->type()) {

    case kMouseEnterMessage:
      // TODO theme specific!!
      invalidate();

      // When a menu item receives the mouse, start a timer to open the submenu...
      if (isEnabled() && hasSubmenu()) {
        // Start the timer to open the submenu...
        if (!inBar() || MenuBar::expandOnMouseover())
          startTimer();
      }
      break;

    case kMouseLeaveMessage:
      // Unhighlight this item if its submenu isn't opened
      if (isHighlighted() &&
          !m_submenu_menubox &&
          parent() &&
          parent()->type() == kMenuWidget) {
        static_cast<Menu*>(parent())->unhighlightItem();
      }

      // TODO theme specific!!
      invalidate();

      // Stop timer to open the popup
      if (m_submenu_timer)
        m_submenu_timer.reset();
      break;

    default:
      if (msg->type() == kOpenMessage) {
        validateItem();
      }
      else if (msg->type() == kOpenMenuItemMessage) {
        validateItem();

        MenuBaseData* base = get_base(this);
        ASSERT(base);
        if (!base)
          break;

        bool select_first = static_cast<OpenMenuItemMessage*>(msg)->select_first();

        ASSERT(base->is_processing);
        ASSERT(hasSubmenu());

        // New window that will be automatically deleted
        auto window = new MenuBoxWindow(this);
        window->Close.connect([window]{
          window->deferDelete();
        });

        MenuBox* menubox = window->menubox();
        m_submenu_menubox = menubox;
        menubox->setMenu(m_submenu);

<<<<<<< HEAD
        window->remapWindow();
        fit_bounds(
          display(), window, window->bounds(),
          [this, window](const gfx::Rect& workarea,
                         gfx::Rect& bounds,
                         std::function<gfx::Rect(Widget*)> getWidgetBounds){
            const gfx::Rect itemBounds = getWidgetBounds(this);
            if (inBar()) {
              bounds.x = std::clamp(itemBounds.x, workarea.x, workarea.x2()-bounds.w);
              bounds.y = std::max(workarea.y, itemBounds.y2());
            }
            else {
              int scale = guiscale();
              if (get_multiple_displays())
                scale = display()->scale();

              const gfx::Rect parentBounds = getWidgetBounds(this->window());
              bounds.y = itemBounds.y-3*scale;
              choose_side(bounds, workarea, parentBounds);
            }
=======
        // New window and new menu-box
        auto window = new MenuBoxWindow(menubox);

        // Menubox position
        Rect pos = window->bounds();

        if (inBar()) {
          pos.x = std::clamp(bounds().x, 0, ui::display_w()-pos.w);
          pos.y = std::max(0, bounds().y2());
        }
        else {
          int x_left = old_pos.x - pos.w;
          int x_right = old_pos.x2();
          int x, y = bounds().y-3*guiscale();
          Rect r1(0, 0, pos.w, pos.h), r2(0, 0, pos.w, pos.h);

          r1.x = x_left = std::clamp(x_left, 0, std::max(0, ui::display_w()-pos.w));
          r2.x = x_right = std::clamp(x_right, 0, std::max(0, ui::display_w()-pos.w));
          r1.y = r2.y = y = std::clamp(y, 0, std::max(0, ui::display_h()-pos.h));

          // Calculate both intersections
          gfx::Rect s1 = r1.createIntersection(old_pos);
          gfx::Rect s2 = r2.createIntersection(old_pos);

          if (s2.isEmpty())
            x = x_right;        // Use the right because there aren't intersection with it
          else if (s1.isEmpty())
            x = x_left;         // Use the left because there are not intersection
          else if (r2.w*r2.h <= r1.w*r1.h)
            x = x_right;                // Use the right because there are less intersection area
          else
            x = x_left;         // Use the left because there are less intersection area

          pos.x = x;
          pos.y = y;
        }

        window->positionWindow(pos.x, pos.y);
        add_scrollbars_if_needed(window);
>>>>>>> 57064e6d

            add_scrollbars_if_needed(window, workarea, bounds);
          });

        // Setup the highlight of the new menubox
        if (select_first) {
          // Select the first child
          MenuItem* first_child = nullptr;

          for (auto child : m_submenu->children()) {
            if (child->type() != kMenuItemWidget)
              continue;

            if (child->isEnabled()) {
              first_child = static_cast<MenuItem*>(child);
              break;
            }
          }

          if (first_child)
            m_submenu->highlightItem(first_child, false, false, false);
          else
            m_submenu->unhighlightItem();
        }
        else
          m_submenu->unhighlightItem();

        // Run in background
        window->openWindow();

        base->is_processing = false;

        return true;
      }
      else if (msg->type() == kCloseMenuItemMessage) {
        bool last_of_close_chain = static_cast<CloseMenuItemMessage*>(msg)->last_of_close_chain();
        MenuBaseData* base = get_base(this);
        ASSERT(base);
        if (!base)
          break;

        ASSERT(base->is_processing);

        ASSERT(m_submenu_menubox);
        Window* window = m_submenu_menubox->window();
        ASSERT(window && window->type() == kWindowWidget);
        m_submenu_menubox = nullptr;

        // Destroy the window
        window->closeWindow(nullptr);

        // Set the focus to this menu-box of this menu-item
        if (base->close_all)
          manager()->freeFocus();
        else
          manager()->setFocus(this->parent()->parent());

        // Do not call "delete window" here, because it
        // (MenuBoxWindow) will be deferDelete() on
        // kCloseMessage.

        if (last_of_close_chain) {
          base->close_all = false;
          base->is_processing = false;
        }

        // Stop timer to open the popup
        stopTimer();
        return true;
      }
      else if (msg->type() == kExecuteMenuItemMessage) {
        onClick();
        return true;
      }
      break;

    case kTimerMessage:
      if (static_cast<TimerMessage*>(msg)->timer() == m_submenu_timer.get()) {
        MenuBaseData* base = get_base(this);
        ASSERT(base);
        if (!base)
          break;

        ASSERT(hasSubmenu());

        // Stop timer to open the popup
        stopTimer();

        // If the submenu is closed, and we are not processing messages, open it
        if (m_submenu_menubox == nullptr && !base->is_processing)
          openSubmenu(false);
      }
      break;

  }

  return Widget::onProcessMessage(msg);
}

void MenuItem::onInitTheme(InitThemeEvent& ev)
{
  if (m_submenu)
    m_submenu->initTheme();
  if (m_submenu_menubox)
    m_submenu_menubox->initTheme();
  Widget::onInitTheme(ev);
}

void MenuItem::onPaint(PaintEvent& ev)
{
  theme()->paintMenuItem(ev);
}

void MenuItem::onClick()
{
  // Fire new Click() signal.
  Click();
}

void MenuItem::onValidate()
{
  // Here the user can customize the automatic validation of the menu
  // item before it's shown.
}

void MenuItem::onSizeHint(SizeHintEvent& ev)
{
  Size size(0, 0);

  if (hasText()) {
    size.w =
      + textWidth()
      + (inBar() ? childSpacing()/4: childSpacing())
      + border().width();

    size.h =
      + textHeight()
      + border().height();
  }

  ev.setSizeHint(size);
}

// Climbs the hierarchy of menus to get the most-top menubox.
static MenuBox* get_base_menubox(Widget* widget)
{
  while (widget) {
    ASSERT_VALID_WIDGET(widget);

    // We are in a menubox
    if (widget->type() == kMenuBoxWidget ||
        widget->type() == kMenuBarWidget) {
      if (static_cast<MenuBox*>(widget)->getBase()) {
        return static_cast<MenuBox*>(widget);
      }
      else {
        Menu* menu = static_cast<MenuBox*>(widget)->getMenu();

        ASSERT(menu != nullptr);
        ASSERT(menu->getOwnerMenuItem() != nullptr);

        // We have received a crash report where the "menu" variable
        // can be nullptr in the kMouseDownMessage message processing
        // from MenuBox::onProcessMessage().
        if (menu == nullptr)
          return nullptr;

        widget = menu->getOwnerMenuItem();
      }
    }
    // This is useful for menuboxes inside a viewport (so we can scroll a viewport clicking scrollbars)
    else if (widget->type() == kViewScrollbarWidget &&
             widget->parent() &&
             widget->parent()->type() == kViewWidget &&
             static_cast<View*>(widget->parent())->attachedWidget() &&
             static_cast<View*>(widget->parent())->attachedWidget()->type() == kMenuBoxWidget) {
      widget = static_cast<View*>(widget->parent())->attachedWidget();
    }
    else {
      widget = widget->parent();
    }
  }
  return nullptr;
}

static MenuBaseData* get_base(Widget* widget)
{
  MenuBox* menubox = get_base_menubox(widget);
  ASSERT(menubox);
  if (menubox)
    return menubox->getBase();
  else
    return nullptr;
}

MenuItem* Menu::getHighlightedItem()
{
  for (auto child : children()) {
    if (child->type() != kMenuItemWidget)
      continue;

    MenuItem* menuitem = static_cast<MenuItem*>(child);
    if (menuitem->isHighlighted())
      return menuitem;
  }
  return nullptr;
}

void Menu::highlightItem(MenuItem* menuitem, bool click, bool open_submenu, bool select_first_child)
{
  // Find the menuitem with the highlight
  for (auto child : children()) {
    if (child->type() != kMenuItemWidget)
      continue;

    if (child != menuitem) {
      // Is it?
      if (static_cast<MenuItem*>(child)->isHighlighted()) {
        static_cast<MenuItem*>(child)->setHighlighted(false);
        child->invalidate();
      }
    }
  }

  if (menuitem) {
    if (!menuitem->isHighlighted()) {
      menuitem->setHighlighted(true);
      menuitem->invalidate();

      // Scroll
      View* view = View::getView(menuitem->parent()->parent());
      if (view) {
        gfx::Rect itemBounds = menuitem->bounds();
        itemBounds.y -= menuitem->parent()->origin().y;

        gfx::Point scroll = view->viewScroll();
        gfx::Size visSize = view->visibleSize();

        if (itemBounds.y < scroll.y)
          scroll.y = itemBounds.y;
        else if (itemBounds.y2() > scroll.y+visSize.h)
          scroll.y = itemBounds.y2()-visSize.h;

        view->setViewScroll(scroll);
      }
    }

    // Highlight parents
    if (getOwnerMenuItem() != nullptr) {
      static_cast<Menu*>(getOwnerMenuItem()->parent())
        ->highlightItem(getOwnerMenuItem(), false, false, false);
    }

    // Open submenu of the menitem
    if (menuitem->hasSubmenu()) {
      if (open_submenu) {
        // If the submenu is closed, open it
        if (!menuitem->hasSubmenuOpened())
          menuitem->openSubmenu(select_first_child);

        // The mouse was clicked
        MenuBaseData* base = get_base(menuitem);
        ASSERT(base);
        if (base)
          base->was_clicked = true;
      }
    }
    // Execute menuitem action
    else if (click) {
      closeAll();
      menuitem->executeClick();
    }
  }
}

void Menu::unhighlightItem()
{
  highlightItem(nullptr, false, false, false);
}

bool MenuItem::inBar() const
{
  return
    (parent() &&
     parent()->parent() &&
     parent()->parent()->type() == kMenuBarWidget);
}

void MenuItem::openSubmenu(bool select_first)
{
  Widget* menu;
  Message* msg;

  ASSERT(hasSubmenu());

  menu = this->parent();

  // The menu item is already opened?
  ASSERT(m_submenu_menubox == nullptr);

  ASSERT_VALID_WIDGET(menu);

  // Close all siblings of 'menuitem'
  if (menu->parent()) {
    for (auto child : menu->children()) {
      if (child->type() != kMenuItemWidget)
        continue;

      MenuItem* childMenuItem = static_cast<MenuItem*>(child);
      if (childMenuItem != this && childMenuItem->hasSubmenuOpened()) {
        childMenuItem->closeSubmenu(false);
      }
    }
  }

  msg = new OpenMenuItemMessage(select_first);
  msg->setRecipient(this);
  Manager::getDefault()->enqueueMessage(msg);

  // Get the 'base'
  MenuBaseData* base = get_base(this);
  ASSERT(base);
  if (!base)
    return;
  ASSERT(base->is_processing == false);

  // Reset flags
  base->close_all = false;
  base->is_processing = true;

  // We need to add a filter of the kMouseDownMessage to intercept
  // clicks outside the menu (and close all the hierarchy in that
  // case); the widget to intercept messages is the base menu-bar or
  // popuped menu-box
  MenuBox* base_menubox = get_base_menubox(this);
  if (base_menubox)
    base_menubox->startFilteringMouseDown();
}

void MenuItem::closeSubmenu(bool last_of_close_chain)
{
  Widget* menu;
  Message* msg;
  MenuBaseData* base;

  ASSERT(m_submenu_menubox != nullptr);

  // First: recursively close the children
  menu = m_submenu_menubox->getMenu();
  ASSERT(menu != nullptr);

  for (auto child : menu->children()) {
    if (child->type() != kMenuItemWidget)
      continue;

    if (static_cast<MenuItem*>(child)->hasSubmenuOpened())
      static_cast<MenuItem*>(child)->closeSubmenu(false);
  }

  // Second: now we can close the 'menuitem'
  msg = new CloseMenuItemMessage(last_of_close_chain);
  msg->setRecipient(this);
  Manager::getDefault()->enqueueMessage(msg);

  // If this is the last message of the chain, here we have the
  // responsibility to set is_processing flag to true.
  if (last_of_close_chain) {
    // Get the 'base'
    base = get_base(this);
    ASSERT(base);
    if (base) {
      ASSERT(base->is_processing == false);

      // Start processing
      base->is_processing = true;
    }
  }
}

void MenuItem::startTimer()
{
  if (m_submenu_timer == nullptr)
    m_submenu_timer.reset(new Timer(kTimeoutToOpenSubmenu, this));

  m_submenu_timer->start();
}

void MenuItem::stopTimer()
{
  // Stop timer to open the popup
  if (m_submenu_timer)
    m_submenu_timer.reset();
}

void Menu::closeAll()
{
  Menu* menu = this;
  MenuItem* menuitem = nullptr;
  while (menu->m_menuitem) {
    menuitem = menu->m_menuitem;
    menu = static_cast<Menu*>(menuitem->parent());
  }

  MenuBox* base_menubox = get_base_menubox(menu->parent());
  ASSERT(base_menubox);
  if (!base_menubox)
    return;

  MenuBaseData* base = base_menubox->getBase();
  ASSERT(base);
  if (!base)
    return;

  base->close_all = true;
  base->was_clicked = false;
  base_menubox->stopFilteringMouseDown();

  menu->unhighlightItem();

  if (menuitem != nullptr) {
    if (menuitem->hasSubmenuOpened())
      menuitem->closeSubmenu(true);
  }
  else {
    for (auto child : menu->children()) {
      if (child->type() != kMenuItemWidget)
        continue;

      menuitem = static_cast<MenuItem*>(child);
      if (menuitem->hasSubmenuOpened())
        menuitem->closeSubmenu(true);
    }
  }

  // For popuped menus
  if (base_menubox->type() == kMenuBoxWidget)
    base_menubox->closePopup();
}

void MenuBox::closePopup()
{
  Message* msg = new Message(kClosePopupMessage);
  msg->setRecipient(this);
  Manager::getDefault()->enqueueMessage(msg);
}

void MenuBox::startFilteringMouseDown()
{
  if (m_base && !m_base->is_filtering) {
    m_base->is_filtering = true;
    Manager::getDefault()->addMessageFilter(kMouseDownMessage, this);
    Manager::getDefault()->addMessageFilter(kDoubleClickMessage, this);
  }
}

void MenuBox::stopFilteringMouseDown()
{
  if (m_base && m_base->is_filtering) {
    m_base->is_filtering = false;
    Manager::getDefault()->removeMessageFilter(kMouseDownMessage, this);
    Manager::getDefault()->removeMessageFilter(kDoubleClickMessage, this);
  }
}

void MenuBox::cancelMenuLoop()
{
  Menu* menu = getMenu();
  if (!menu)
    return;

  MenuBaseData* base = get_base(this);
  ASSERT(base);
  if (!base)
    return;

  // Do not close the popup menus if we're already processing
  // open/close popup messages.
  if (base->is_processing)
    return;

  menu->closeAll();

  // Lost focus
  Manager::getDefault()->freeFocus();
}

void MenuItem::executeClick()
{
  // Send the message
  Message* msg = new Message(kExecuteMenuItemMessage);
  msg->setRecipient(this);
  Manager::getDefault()->enqueueMessage(msg);
}

void MenuItem::validateItem()
{
  onValidate();
}

static MenuItem* check_for_letter(Menu* menu, const KeyMessage* keymsg)
{
  for (auto child : menu->children()) {
    if (child->type() != kMenuItemWidget)
      continue;

    MenuItem* menuitem = static_cast<MenuItem*>(child);
    if (menuitem->isMnemonicPressed(keymsg))
      return menuitem;
  }
  return nullptr;
}

// Finds the next item of `menuitem', if `menuitem' is nullptr searchs
// from the first item in `menu'
static MenuItem* find_nextitem(Menu* menu, MenuItem* menuitem)
{
  WidgetsList::const_iterator begin = menu->children().begin();
  WidgetsList::const_iterator it, end = menu->children().end();

  if (menuitem) {
    it = std::find(begin, end, menuitem);
    if (it != end)
      ++it;
  }
  else
    it = begin;

  for (; it != end; ++it) {
    Widget* nextitem = *it;
    if ((nextitem->type() == kMenuItemWidget) && nextitem->isEnabled())
      return static_cast<MenuItem*>(nextitem);
  }

  if (menuitem)
    return find_nextitem(menu, nullptr);
  else
   return nullptr;
}

static MenuItem* find_previtem(Menu* menu, MenuItem* menuitem)
{
  WidgetsList::const_reverse_iterator begin = menu->children().rbegin();
  WidgetsList::const_reverse_iterator it, end = menu->children().rend();

  if (menuitem) {
    it = std::find(begin, end, menuitem);
    if (it != end)
      ++it;
  }
  else
    it = begin;

  for (; it != end; ++it) {
    Widget* nextitem = *it;
    if ((nextitem->type() == kMenuItemWidget) && nextitem->isEnabled())
      return static_cast<MenuItem*>(nextitem);
  }

  if (menuitem)
    return find_previtem(menu, nullptr);
  else
    return nullptr;
}

//////////////////////////////////////////////////////////////////////
// MenuBoxWindow

MenuBoxWindow::MenuBoxWindow(MenuItem* menuitem)
  : Window(WithoutTitleBar, "")
  , m_menuitem(menuitem)
{
  setMoveable(false); // Can't move the window
  setSizeable(false); // Can't resize the window

  m_menubox.setFocusMagnet(true);

  addChild(&m_menubox);
}

MenuBoxWindow::~MenuBoxWindow()
{
  // The menu of the menubox should already be nullptr because it
  // was reset in kCloseMessage.
  ASSERT(m_menubox.getMenu() == nullptr);
  m_menubox.setMenu(nullptr);

  // This can fail in case that add_scrollbars_if_needed() replaced
  // the MenuBox widget with a View, and now the MenuBox is inside the
  // viewport.
  if (hasChild(&m_menubox)) {
    removeChild(&m_menubox);
  }
  else {
    ASSERT(firstChild() != nullptr &&
           firstChild()->type() == kViewWidget);
  }
}

bool MenuBoxWindow::onProcessMessage(Message* msg)
{
  switch (msg->type()) {

    case kCloseMessage:
      if (m_menuitem) {
        MenuBaseData* base = get_base(m_menuitem);

        // If this window was closed using the OS close button
        // (e.g. on Linux we can Super key+right click to show the
        // popup menu and close the window)
        if (base && !base->is_processing) {
          if (m_menuitem->hasSubmenuOpened())
            m_menuitem->closeSubmenu(true);
        }
      }

      // Fetch the "menu" to avoid destroy it with 'delete'.
      m_menubox.setMenu(nullptr);
      break;

  }
  return Window::onProcessMessage(msg);
}

} // namespace ui<|MERGE_RESOLUTION|>--- conflicted
+++ resolved
@@ -113,9 +113,9 @@
   Rect r1(0, 0, bounds.w, bounds.h);
   Rect r2(0, 0, bounds.w, bounds.h);
 
-  r1.x = x_left = std::clamp(x_left, workarea.x, workarea.x2()-bounds.w);
-  r2.x = x_right = std::clamp(x_right, workarea.x, workarea.x2()-bounds.w);
-  r1.y = r2.y = y = std::clamp(y, workarea.y, workarea.y2()-bounds.h);
+  r1.x = x_left = std::clamp(x_left, workarea.x, std::max(workarea.x, workarea.x2()-bounds.w));
+  r2.x = x_right = std::clamp(x_right, workarea.x, std::max(workarea.x, workarea.x2()-bounds.w));
+  r1.y = r2.y = y = std::clamp(y, workarea.y, std::max(workarea.y, workarea.y2()-bounds.h));
 
   // Calculate both intersections
   const gfx::Rect s1 = r1.createIntersection(parentBounds);
@@ -514,17 +514,12 @@
         if (!mgr)
           break;
 
-        Widget* picked = mgr->pick(mousePos);
+        Widget* picked = mgr->pickFromScreenPos(screenPos);
 
         // Here we catch the filtered messages (menu-bar or the
         // popuped menu-box) to detect if the user press outside of
         // the widget
         if (msg->type() == kMouseDownMessage && m_base != nullptr) {
-<<<<<<< HEAD
-          Widget* picked = manager()->pickFromScreenPos(screenPos);
-
-=======
->>>>>>> 57064e6d
           // If one of these conditions are accomplished we have to
           // close all menus (back to menu-bar or close the popuped
           // menubox), this is the place where we control if...
@@ -543,12 +538,7 @@
           }
         }
 
-<<<<<<< HEAD
-        // Get the widget below the mouse cursor
-        if (Widget* picked = menu->pickFromScreenPos(screenPos)) {
-=======
         if (picked) {
->>>>>>> 57064e6d
           if ((picked->type() == kMenuItemWidget) &&
               !(picked->hasFlags(DISABLED))) {
             MenuItem* pickedItem = static_cast<MenuItem*>(picked);
@@ -919,7 +909,6 @@
         m_submenu_menubox = menubox;
         menubox->setMenu(m_submenu);
 
-<<<<<<< HEAD
         window->remapWindow();
         fit_bounds(
           display(), window, window->bounds(),
@@ -928,7 +917,7 @@
                          std::function<gfx::Rect(Widget*)> getWidgetBounds){
             const gfx::Rect itemBounds = getWidgetBounds(this);
             if (inBar()) {
-              bounds.x = std::clamp(itemBounds.x, workarea.x, workarea.x2()-bounds.w);
+              bounds.x = std::clamp(itemBounds.x, workarea.x, std::max(workarea.x, workarea.x2()-bounds.w));
               bounds.y = std::max(workarea.y, itemBounds.y2());
             }
             else {
@@ -940,47 +929,6 @@
               bounds.y = itemBounds.y-3*scale;
               choose_side(bounds, workarea, parentBounds);
             }
-=======
-        // New window and new menu-box
-        auto window = new MenuBoxWindow(menubox);
-
-        // Menubox position
-        Rect pos = window->bounds();
-
-        if (inBar()) {
-          pos.x = std::clamp(bounds().x, 0, ui::display_w()-pos.w);
-          pos.y = std::max(0, bounds().y2());
-        }
-        else {
-          int x_left = old_pos.x - pos.w;
-          int x_right = old_pos.x2();
-          int x, y = bounds().y-3*guiscale();
-          Rect r1(0, 0, pos.w, pos.h), r2(0, 0, pos.w, pos.h);
-
-          r1.x = x_left = std::clamp(x_left, 0, std::max(0, ui::display_w()-pos.w));
-          r2.x = x_right = std::clamp(x_right, 0, std::max(0, ui::display_w()-pos.w));
-          r1.y = r2.y = y = std::clamp(y, 0, std::max(0, ui::display_h()-pos.h));
-
-          // Calculate both intersections
-          gfx::Rect s1 = r1.createIntersection(old_pos);
-          gfx::Rect s2 = r2.createIntersection(old_pos);
-
-          if (s2.isEmpty())
-            x = x_right;        // Use the right because there aren't intersection with it
-          else if (s1.isEmpty())
-            x = x_left;         // Use the left because there are not intersection
-          else if (r2.w*r2.h <= r1.w*r1.h)
-            x = x_right;                // Use the right because there are less intersection area
-          else
-            x = x_left;         // Use the left because there are less intersection area
-
-          pos.x = x;
-          pos.y = y;
-        }
-
-        window->positionWindow(pos.x, pos.y);
-        add_scrollbars_if_needed(window);
->>>>>>> 57064e6d
 
             add_scrollbars_if_needed(window, workarea, bounds);
           });
