--- conflicted
+++ resolved
@@ -1,44 +1,42 @@
-<!-- Aseprite -->
-<!-- Copyright (C) 2019-2020  Igara Studio S.A. -->
-<!-- Copyright (C) 2017  David Capello -->
-<gui>
-<window id="color_mode" text="@.title">
-  <vbox>
-    <view id="color_mode_view" expansive="true">
-      <listbox id="color_mode" />
-    </view>
-    <hbox id="dithering_placeholder" />
-    <hbox id="amount">
-      <label text="@.amount" />
-      <slider min="0" max="100" id="factor" minwidth="100" />
-      <label text="%" />
-    </hbox>
-<<<<<<< HEAD
-    <combobox id="to_gray_combobox">
-      <listitem text="!Luminance" />
-      <listitem text="!HSV" />
-      <listitem text="!HSL" />
-    </combobox>
-=======
-
->>>>>>> e7b955a0
-    <check text="@.flatten" id="flatten" />
-
-    <check id="advanced_check" text="@general.advanced_options" cell_hspan="2" />
-    <hbox id="advanced" cell_hspan="2">
-      <label text="@rgbmap_algorithm_selector.label" />
-      <hbox id="rgbmap_algorithm_placeholder" />
-    </hbox>
-
-    <separator horizontal="true" />
-    <hbox>
-      <slider min="0" max="100" id="progress" minwidth="100" />
-      <boxfiller />
-      <hbox homogeneous="true">
-        <button text="@general.ok" closewindow="true" id="ok" magnet="true" minwidth="60" />
-        <button text="@general.cancel" closewindow="true" />
-      </hbox>
-    </hbox>
-  </vbox>
-</window>
-</gui>
+<!-- Aseprite -->
+<!-- Copyright (C) 2019-2020  Igara Studio S.A. -->
+<!-- Copyright (C) 2017  David Capello -->
+<gui>
+<window id="color_mode" text="@.title">
+  <vbox>
+    <view id="color_mode_view" expansive="true">
+      <listbox id="color_mode" />
+    </view>
+    <hbox id="dithering_placeholder" />
+    <hbox id="amount">
+      <label text="@.amount" />
+      <slider min="0" max="100" id="factor" minwidth="100" />
+      <label text="%" />
+    </hbox>
+
+    <combobox id="to_gray_combobox">
+      <listitem text="!Luminance" />
+      <listitem text="!HSV" />
+      <listitem text="!HSL" />
+    </combobox>
+
+    <check text="@.flatten" id="flatten" />
+
+    <check id="advanced_check" text="@general.advanced_options" cell_hspan="2" />
+    <hbox id="advanced" cell_hspan="2">
+      <label text="@rgbmap_algorithm_selector.label" />
+      <hbox id="rgbmap_algorithm_placeholder" />
+    </hbox>
+
+    <separator horizontal="true" />
+    <hbox>
+      <slider min="0" max="100" id="progress" minwidth="100" />
+      <boxfiller />
+      <hbox homogeneous="true">
+        <button text="@general.ok" closewindow="true" id="ok" magnet="true" minwidth="60" />
+        <button text="@general.cancel" closewindow="true" />
+      </hbox>
+    </hbox>
+  </vbox>
+</window>
+</gui>