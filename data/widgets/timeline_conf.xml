<!-- ASEPRITE -->
<!-- Copyright (C) 2014-2016 by David Capello -->
<gui>
<vbox id="timeline_conf">
<<<<<<< HEAD

  <hbox>
  <vbox>
  <separator cell_hspan="2" text="Position:" left="true" horizontal="true" />
=======
>>>>>>> 88b0b216
  <hbox>
    <vbox>
      <separator cell_hspan="2" text="Position:" left="true" horizontal="true" />
      <hbox>
	<buttonset columns="2" id="position">
	  <item text="&amp;Left" />
	  <item text="&amp;Right" />
	  <item text="&amp;Bottom" hspan="2" />
	</buttonset>
      </hbox>
    </vbox>
    <vbox>
      <separator cell_hspan="2" text="Frame Header:" left="true" horizontal="true" />
      <hbox>
	<label text="First Frame:" />
	<entry id="first_frame" maxsize="3" />
      </hbox>
    </vbox>
  </hbox>
  </vbox>
  <vbox>
  <separator cell_hspan="2" text="Thumbnails:" left="true" horizontal="true" />
  <grid columns="3">
    <check id="thumb_enabled" text="Force" />
    <label text="Zoom:" />
    <slider min="1" max="10" id="zoom" cell_align="horizontal" width="128" />

    <check id="thumb_overlay_enabled" text="Overlay"/>
    <label text="Size:" />
    <slider min="2" max="10" id="thumb_overlay_size" cell_align="horizontal" width="128" />
  </grid>
  </vbox>
  </hbox>

  <separator cell_hspan="2" text="Onion Skin:" left="true" horizontal="true" />
  <grid columns="2">
    <hbox cell_hspan="2">
      <radio group="1" text="Merge Frames" id="merge" />
      <radio group="1" text="Red/Blue Tint" id="tint" />
      <button id="reset_onionskin" text="Reset" width="60" />
    </hbox>

    <label text="Opacity:" />
    <slider min="0" max="255" id="opacity" cell_align="horizontal" width="128" />

    <label text="Opacity Step:" />
    <slider min="0" max="255" id="opacity_step" cell_align="horizontal" width="128" />

    <check id="loop_tag" text="Loop through tag frames" cell_hspan="2" />
    <check id="current_layer" text="Current layer only" cell_hspan="2" />
    <hbox cell_hspan="2">
      <radio group="2" text="Behind sprite" id="behind" tooltip="Only for transparent layers.&#10;Background is not included in this onion skin mode." tooltip_dir="top" />
      <radio group="2" text="In front of sprite" id="infront" tooltip="For all kind of layers (background and transparents)" />
    </hbox>
  </grid>
</vbox>
</gui>
<|MERGE_RESOLUTION|>--- conflicted
+++ resolved
@@ -1,68 +1,58 @@
-<!-- ASEPRITE -->
-<!-- Copyright (C) 2014-2016 by David Capello -->
-<gui>
-<vbox id="timeline_conf">
-<<<<<<< HEAD
-
-  <hbox>
-  <vbox>
-  <separator cell_hspan="2" text="Position:" left="true" horizontal="true" />
-=======
->>>>>>> 88b0b216
-  <hbox>
-    <vbox>
-      <separator cell_hspan="2" text="Position:" left="true" horizontal="true" />
-      <hbox>
-	<buttonset columns="2" id="position">
-	  <item text="&amp;Left" />
-	  <item text="&amp;Right" />
-	  <item text="&amp;Bottom" hspan="2" />
-	</buttonset>
-      </hbox>
-    </vbox>
-    <vbox>
-      <separator cell_hspan="2" text="Frame Header:" left="true" horizontal="true" />
-      <hbox>
-	<label text="First Frame:" />
-	<entry id="first_frame" maxsize="3" />
-      </hbox>
-    </vbox>
-  </hbox>
-  </vbox>
-  <vbox>
-  <separator cell_hspan="2" text="Thumbnails:" left="true" horizontal="true" />
-  <grid columns="3">
-    <check id="thumb_enabled" text="Force" />
-    <label text="Zoom:" />
-    <slider min="1" max="10" id="zoom" cell_align="horizontal" width="128" />
-
-    <check id="thumb_overlay_enabled" text="Overlay"/>
-    <label text="Size:" />
-    <slider min="2" max="10" id="thumb_overlay_size" cell_align="horizontal" width="128" />
-  </grid>
-  </vbox>
-  </hbox>
-
-  <separator cell_hspan="2" text="Onion Skin:" left="true" horizontal="true" />
-  <grid columns="2">
-    <hbox cell_hspan="2">
-      <radio group="1" text="Merge Frames" id="merge" />
-      <radio group="1" text="Red/Blue Tint" id="tint" />
-      <button id="reset_onionskin" text="Reset" width="60" />
-    </hbox>
-
-    <label text="Opacity:" />
-    <slider min="0" max="255" id="opacity" cell_align="horizontal" width="128" />
-
-    <label text="Opacity Step:" />
-    <slider min="0" max="255" id="opacity_step" cell_align="horizontal" width="128" />
-
-    <check id="loop_tag" text="Loop through tag frames" cell_hspan="2" />
-    <check id="current_layer" text="Current layer only" cell_hspan="2" />
-    <hbox cell_hspan="2">
-      <radio group="2" text="Behind sprite" id="behind" tooltip="Only for transparent layers.&#10;Background is not included in this onion skin mode." tooltip_dir="top" />
-      <radio group="2" text="In front of sprite" id="infront" tooltip="For all kind of layers (background and transparents)" />
-    </hbox>
-  </grid>
-</vbox>
-</gui>
+<!-- ASEPRITE -->
+<!-- Copyright (C) 2014-2016 by David Capello -->
+<gui>
+<vbox id="timeline_conf">
+  <hbox>
+    <vbox>
+      <separator cell_hspan="2" text="Position:" left="true" horizontal="true" />
+      <hbox>
+	<buttonset columns="2" id="position">
+	  <item text="&amp;Left" />
+	  <item text="&amp;Right" />
+	  <item text="&amp;Bottom" hspan="2" />
+	</buttonset>
+      </hbox>
+    </vbox>
+    <vbox>
+      <separator cell_hspan="2" text="Frame Header:" left="true" horizontal="true" />
+      <hbox>
+	<label text="First Frame:" />
+	<entry id="first_frame" maxsize="3" />
+      </hbox>
+
+      <separator cell_hspan="2" text="Thumbnails:" left="true" horizontal="true" />
+      <grid columns="3">
+	<check id="thumb_enabled" text="Force" />
+	<label text="Zoom:" />
+	<slider min="1" max="10" id="zoom" cell_align="horizontal" width="128" />
+
+	<check id="thumb_overlay_enabled" text="Overlay"/>
+	<label text="Size:" />
+	<slider min="2" max="10" id="thumb_overlay_size" cell_align="horizontal" width="128" />
+      </grid>
+    </vbox>
+  </hbox>
+
+  <separator cell_hspan="2" text="Onion Skin:" left="true" horizontal="true" />
+  <grid columns="2">
+    <hbox cell_hspan="2">
+      <radio group="1" text="Merge Frames" id="merge" />
+      <radio group="1" text="Red/Blue Tint" id="tint" />
+      <button id="reset_onionskin" text="Reset" width="60" />
+    </hbox>
+
+    <label text="Opacity:" />
+    <slider min="0" max="255" id="opacity" cell_align="horizontal" width="128" />
+
+    <label text="Opacity Step:" />
+    <slider min="0" max="255" id="opacity_step" cell_align="horizontal" width="128" />
+
+    <check id="loop_tag" text="Loop through tag frames" cell_hspan="2" />
+    <check id="current_layer" text="Current layer only" cell_hspan="2" />
+    <hbox cell_hspan="2">
+      <radio group="2" text="Behind sprite" id="behind" tooltip="Only for transparent layers.&#10;Background is not included in this onion skin mode." tooltip_dir="top" />
+      <radio group="2" text="In front of sprite" id="infront" tooltip="For all kind of layers (background and transparents)" />
+    </hbox>
+  </grid>
+</vbox>
+</gui>