--- conflicted
+++ resolved
@@ -852,14 +852,11 @@
 default_wheel_behavior = Default
 custom_wheel_behavior = Custom
 slide_as_wheel = Interpret two fingers slide on Trackpad as mouse wheel
-<<<<<<< HEAD
+invert_brush_size_wheel = Invert the mouse wheel direction for increasing the brush size
 drag_angle = Angle:
 drag_angle_tooltip = Direction of the mouse to indicate an increment of the value
 drag_distance = Distance:
 drag_distance_tooltip = Number of pixels for mouse movement to increment/decrement one unit
-=======
-invert_brush_size_wheel = Invert the mouse wheel direction for increasing the brush size
->>>>>>> adaef68b
 ok = &OK
 cancel = &Cancel
 
