--- conflicted
+++ resolved
@@ -258,14 +258,6 @@
     </section>
     <section id="thumbnails">
       <option id="enabled" type="bool" default="false" />
-<<<<<<< HEAD
-      <option id="overlay_enabled" type="bool" default="false" />
-      <option id="overlay_size" type="int" default="5" />
-      <option id="quality" type="doc::algorithm::ResizeMethod" default="doc::algorithm::RESIZE_METHOD_NEAREST_NEIGHBOR" />
-      <option id="opacity" type="int" default="255" />
-      <option id="background" type="app::Color" default="app::Color::fromRgb(180, 180, 180, 220)" />
-    </section>
-=======
       <option id="opacity" type="int" default="255" />
       <option id="background" type="app::Color" default="app::Color::fromRgb(180, 180, 180, 220)" />
     </section>
@@ -273,7 +265,6 @@
       <option id="enabled" type="bool" default="false" />
       <option id="size" type="int" default="5" />
     </section>
->>>>>>> e953e17e
     <section id="onionskin">
       <option id="active" type="bool" default="false" migrate="Onionskin.Enabled" />
       <option id="prev_frames" type="int" default="1" migrate="Onionskin.PrevFrames" />
